--- conflicted
+++ resolved
@@ -321,37 +321,6 @@
             given iHaveAnOpenSideBar_
                 >> when iAmLookingAtTheTeamHeader
                 >> then_ (itIsClickable <| Message.SideBarTeam "team")
-<<<<<<< HEAD
-=======
-        , defineHoverBehaviour
-            { name = "team header"
-            , setup =
-                iAmViewingTheDashboardOnANonPhoneScreen ()
-                    |> iClickedTheHamburgerIcon
-                    |> Tuple.first
-            , query = (\a -> ( a, [] )) >> iAmLookingAtTheTeamHeader
-            , unhoveredSelector =
-                { description = "grey text, invisible border"
-                , selector =
-                    [ containing
-                        [ style "opacity" "0.5"
-                        , style "border" <| "1px solid " ++ Colors.sideBar
-                        ]
-                    ]
-                }
-            , hoverable = Message.SideBarTeam "team"
-            , hoveredSelector =
-                { description = "white text, dark background, grey border"
-                , selector =
-                    [ containing
-                        [ style "opacity" "1"
-                        , style "background-color" "#302F2F"
-                        , style "border" "1px solid #525151"
-                        ]
-                    ]
-                }
-            }
->>>>>>> 5ffc88a8
         , test "arrow points down when group is clicked" <|
             given iHaveAnOpenSideBar_
                 >> given iClickedThePipelineGroup
@@ -451,16 +420,9 @@
         , test "pipeline link will have a valid id" <|
             given iHaveAnOpenSideBar_
                 >> given iClickedThePipelineGroup
-<<<<<<< HEAD
                 >> when iAmLookingAtTheFirstPipelineLink
                 >> then_ iSeeItHasAValidPipelineId
-        , DashboardTests.defineHoverBehaviour
-=======
-                >> given iHoveredThePipelineLink
-                >> when iAmLookingAtTheFirstPipelineIcon
-                >> then_ iSeeItIsGreyedOut
         , defineHoverBehaviour
->>>>>>> 5ffc88a8
             { name = "pipeline link"
             , setup =
                 iAmViewingTheDashboardOnANonPhoneScreen ()
