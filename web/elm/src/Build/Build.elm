--- conflicted
+++ resolved
@@ -13,6 +13,7 @@
 import Build.Models as Models exposing (BuildPageType(..), Model)
 import Build.Output.Models exposing (OutputModel)
 import Build.Output.Output
+import Build.StepTree.Models as STModels
 import Build.StepTree.StepTree as StepTree
 import Build.Styles as Styles
 import Char
@@ -45,14 +46,10 @@
 import List.Extra
 import Login.Login as Login
 import Maybe.Extra
-<<<<<<< HEAD
-import NotAuthorized
-=======
 import Message.Callback exposing (Callback(..))
 import Message.Effects as Effects exposing (Effect(..), ScrollDirection(..), runEffect)
 import Message.Message exposing (Hoverable(..), Message(..))
 import Message.Subscription as Subscription exposing (Delivery(..), Interval(..), Subscription(..))
->>>>>>> 4f2eba63
 import RemoteData exposing (WebData)
 import Routes
 import StrictEvents exposing (onLeftClick, onMouseWheel, onScroll)
@@ -63,6 +60,7 @@
 import Views.BuildDuration as BuildDuration
 import Views.Icon as Icon
 import Views.LoadingIndicator as LoadingIndicator
+import Views.NotAuthorized as NotAuthorized
 import Views.Spinner as Spinner
 import Views.Styles
 import Views.TopBar as TopBar
@@ -104,20 +102,11 @@
           , highlight = flags.highlight
           , hoveredElement = Nothing
           , hoveredCounter = 0
-<<<<<<< HEAD
           , authorized = True
-          , isUserMenuExpanded = topBar.isUserMenuExpanded
-          , isPinMenuExpanded = topBar.isPinMenuExpanded
-          , middleSection = topBar.middleSection
-          , teams = topBar.teams
-          , screenSize = topBar.screenSize
-          , highDensity = topBar.highDensity
-=======
           , fetchingHistory = False
           , scrolledToCurrentBuild = False
           , shiftDown = False
           , isUserMenuExpanded = False
->>>>>>> 4f2eba63
           }
         , [ GetCurrentTime ]
         )
@@ -251,23 +240,16 @@
             handleBuildPrepFetched browsingIndex buildPrep ( model, effects )
 
         BuildPrepFetched (Err err) ->
-<<<<<<< HEAD
             case err of
                 Http.BadStatus { status } ->
                     if status.code == 401 then
                         ( { model | authorized = False }, effects )
 
                     else
-                        always ( model, effects )
-                            (Debug.log "failed to fetch build preparation" err)
-=======
-            (\a -> always a (Debug.log "failed to fetch build preparation" err)) <|
-                ( model, effects )
->>>>>>> 4f2eba63
+                        ( model, effects )
 
                 _ ->
-                    always ( model, effects )
-                        (Debug.log "failed to fetch build preparation" err)
+                    ( model, effects )
 
         PlanAndResourcesFetched buildId (Ok planAndResources) ->
             updateOutput
@@ -278,14 +260,7 @@
                 ( model
                 , effects
                     ++ [ Effects.OpenBuildEventStream
-<<<<<<< HEAD
-                            { url =
-                                "/api/v1/builds/"
-                                    ++ toString buildId
-                                    ++ "/events"
-=======
                             { url = "/api/v1/builds/" ++ String.fromInt buildId ++ "/events"
->>>>>>> 4f2eba63
                             , eventTypes = [ "end", "event" ]
                             }
                        ]
@@ -298,7 +273,7 @@
                         let
                             url =
                                 "/api/v1/builds/"
-                                    ++ toString buildId
+                                    ++ String.fromInt buildId
                                     ++ "/events"
                         in
                         updateOutput
@@ -317,8 +292,7 @@
                         ( model, effects )
 
                 _ ->
-                    flip always (Debug.log "failed to fetch plan" err) <|
-                        ( model, effects )
+                    ( model, effects )
 
         BuildHistoryFetched (Err err) ->
             (\a -> always a (Debug.log "failed to fetch build history" err)) <|
@@ -369,22 +343,32 @@
         ScrolledToBottom atBottom ->
             ( { model | autoScroll = atBottom }, effects )
 
-<<<<<<< HEAD
         EventsReceived result ->
             let
                 scrollEffects =
                     case getScrollBehavior model of
                         ScrollWindow ->
-                            effects ++ [ Effects.Scroll Effects.ToWindowBottom ]
+                            effects ++ [ Effects.Scroll Effects.ToBottom ]
 
                         NoScroll ->
                             effects
             in
             case result of
                 Ok envelopes ->
+                    let
+                        newModel =
+                            if
+                                List.map .data envelopes
+                                    |> List.member STModels.NetworkError
+                            then
+                                { model | authorized = False }
+
+                            else
+                                model
+                    in
                     updateOutput
                         (Build.Output.Output.handleEnvelopes envelopes)
-                        ( model, scrollEffects )
+                        ( newModel, scrollEffects )
 
                 Err err ->
                     let
@@ -406,18 +390,6 @@
                         { model | authorized = False }
                     , scrollEffects
                     )
-=======
-        EventsReceived envelopes ->
-            updateOutput
-                (Build.Output.Output.handleEnvelopes envelopes)
-                ( model
-                , case getScrollBehavior model of
-                    ScrollWindow ->
-                        effects ++ [ Effects.Scroll Effects.ToBottom ]
-
-                    NoScroll ->
-                        effects
-                )
 
         ElementVisible ( id, True ) ->
             let
@@ -469,7 +441,6 @@
                         []
                    )
             )
->>>>>>> 4f2eba63
 
         _ ->
             ( model, effects )
@@ -860,17 +831,6 @@
     Html.div
         ([ id "page-including-top-bar" ] ++ Views.Styles.pageIncludingTopBar)
         [ Html.div
-<<<<<<< HEAD
-            [ style TopBar.Styles.pageIncludingTopBar
-            , id "page-including-top-bar"
-            ]
-            [ TopBar.view userState TopBar.Model.None model |> Html.map FromTopBar
-            , Html.div
-                [ id "page-below-top-bar"
-                , style TopBar.Styles.pipelinePageBelowTopBar
-                ]
-                [ viewBuildPage model ]
-=======
             ([ id "top-bar-app" ] ++ Views.Styles.topBar False)
             [ TopBar.concourseLogo
             , TopBar.breadcrumbs <|
@@ -887,7 +847,6 @@
                             , highlight = model.highlight
                             }
             , Login.view userState model False
->>>>>>> 4f2eba63
             ]
         , Html.div
             ([ id "page-below-top-bar" ] ++ Views.Styles.pipelinePageBelowTopBar)
@@ -920,7 +879,7 @@
     , authorized : Bool
     , showHelp : Bool
     }
-    -> Html Msg
+    -> Html Message
 body { currentBuild, authorized, showHelp } =
     Html.div [ class "scrollable-body build-body" ] <|
         if authorized then
@@ -935,7 +894,7 @@
             [ NotAuthorized.view ]
 
 
-keyboardHelp : Bool -> Html Msg
+keyboardHelp : Bool -> Html Message
 keyboardHelp showHelp =
     Html.div
         [ classList
@@ -1002,7 +961,7 @@
         ]
 
 
-tombstone : Models.CurrentBuild -> List (Html Msg)
+tombstone : Models.CurrentBuild -> List (Html Message)
 tombstone currentBuild =
     let
         build =
@@ -1030,7 +989,7 @@
                         "build #"
                             ++ (case build.job of
                                     Nothing ->
-                                        toString build.id
+                                        String.fromInt build.id
 
                                     Just _ ->
                                         build.name
@@ -1050,74 +1009,8 @@
                             Concourse.BuildStatusSucceeded ->
                                 "It passed, and now it has passed on."
 
-<<<<<<< HEAD
                             Concourse.BuildStatusFailed ->
                                 "It failed, and now has been forgotten."
-=======
-                                maybeBirthDate =
-                                    Maybe.Extra.or build.duration.startedAt build.duration.finishedAt
-                            in
-                            case ( maybeBirthDate, build.reapTime ) of
-                                ( Just birthDate, Just reapTime ) ->
-                                    [ Html.div
-                                        [ class "tombstone" ]
-                                        [ Html.div [ class "heading" ] [ Html.text "RIP" ]
-                                        , Html.div
-                                            [ class "job-name" ]
-                                            [ Html.text <|
-                                                Maybe.withDefault
-                                                    "one-off build"
-                                                <|
-                                                    Maybe.map .jobName build.job
-                                            ]
-                                        , Html.div
-                                            [ class "build-name" ]
-                                            [ Html.text <|
-                                                "build #"
-                                                    ++ (case build.job of
-                                                            Nothing ->
-                                                                String.fromInt build.id
-
-                                                            Just _ ->
-                                                                build.name
-                                                       )
-                                            ]
-                                        , Html.div
-                                            [ class "date" ]
-                                            [ Html.text <|
-                                                mmDDYY birthDate
-                                                    ++ "-"
-                                                    ++ mmDDYY reapTime
-                                            ]
-                                        , Html.div
-                                            [ class "epitaph" ]
-                                            [ Html.text <|
-                                                case build.status of
-                                                    Concourse.BuildStatusSucceeded ->
-                                                        "It passed, and now it has passed on."
-
-                                                    Concourse.BuildStatusFailed ->
-                                                        "It failed, and now has been forgotten."
-
-                                                    Concourse.BuildStatusErrored ->
-                                                        "It errored, but has found forgiveness."
-
-                                                    Concourse.BuildStatusAborted ->
-                                                        "It was never given a chance."
-
-                                                    _ ->
-                                                        "I'm not dead yet."
-                                            ]
-                                        ]
-                                    , Html.div
-                                        [ class "explanation" ]
-                                        [ Html.text "This log has been "
-                                        , Html.a
-                                            [ Html.Attributes.href "https://concourse-ci.org/jobs.html#job-build-logs-to-retain" ]
-                                            [ Html.text "reaped." ]
-                                        ]
-                                    ]
->>>>>>> 4f2eba63
 
                             Concourse.BuildStatusErrored ->
                                 "It errored, but has found forgiveness."
