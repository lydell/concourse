--- conflicted
+++ resolved
@@ -10,7 +10,7 @@
 	"github.com/concourse/atc/dbng"
 )
 
-func (s *Server) RenamePipeline(_ db.PipelineDB, pipelineDB dbng.Pipeline) http.Handler {
+func (s *Server) RenamePipeline(_ db.PipelineDB, pipeline dbng.Pipeline) http.Handler {
 	return http.HandlerFunc(func(w http.ResponseWriter, r *http.Request) {
 		logger := s.logger.Session("rename-pipeline")
 
@@ -29,11 +29,7 @@
 			return
 		}
 
-<<<<<<< HEAD
-		err = pipelineDB.Rename(value.Name)
-=======
-		err = pipelineDB.UpdateName(rename.NewName)
->>>>>>> 1dfb6c95
+		err = pipeline.Rename(rename.NewName)
 		if err != nil {
 			logger.Error("failed-to-update-name", err)
 			w.WriteHeader(http.StatusInternalServerError)
