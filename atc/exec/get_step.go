package exec

import (
	"context"
	"errors"
	"fmt"
	"io"

	"code.cloudfoundry.org/lager"
	"code.cloudfoundry.org/lager/lagerctx"
	"github.com/concourse/concourse/atc"
	"github.com/concourse/concourse/atc/creds"
	"github.com/concourse/concourse/atc/db"
	"github.com/concourse/concourse/atc/exec/build"
	"github.com/concourse/concourse/atc/resource"
	"github.com/concourse/concourse/atc/runtime"
	"github.com/concourse/concourse/atc/worker"
	"github.com/concourse/concourse/tracing"
<<<<<<< HEAD
	"github.com/concourse/concourse/vars"
	"go.opentelemetry.io/otel/api/trace"
=======
	"go.opentelemetry.io/otel/trace"
>>>>>>> 88fd019d
)

type ErrPipelineNotFound struct {
	PipelineName string
}

func (e ErrPipelineNotFound) Error() string {
	return fmt.Sprintf("pipeline '%s' not found", e.PipelineName)
}

type ErrResourceNotFound struct {
	ResourceName string
}

func (e ErrResourceNotFound) Error() string {
	return fmt.Sprintf("resource '%s' not found", e.ResourceName)
}

<<<<<<< HEAD
type GetResult struct {
	Name          string
	ResourceCache db.ResourceCache
}

//go:generate counterfeiter . GetDelegateFactory

=======
//counterfeiter:generate . GetDelegateFactory
>>>>>>> 88fd019d
type GetDelegateFactory interface {
	GetDelegate(state RunState) GetDelegate
}

//counterfeiter:generate . GetDelegate
type GetDelegate interface {
	StartSpan(context.Context, string, tracing.Attrs) (context.Context, trace.Span)

	Variables(context.Context, atc.VarSourceConfigs) vars.Variables
	FetchImage(context.Context, atc.Plan, *atc.Plan, bool) (worker.ImageSpec, db.ResourceCache, error)

	Stdout() io.Writer
	Stderr() io.Writer

	Initializing(lager.Logger)
	Starting(lager.Logger)
	Finished(lager.Logger, ExitStatus, runtime.VersionResult)
	Errored(lager.Logger, string)

	WaitingForWorker(lager.Logger)
	SelectedWorker(lager.Logger, string)

	UpdateVersion(lager.Logger, atc.GetPlan, runtime.VersionResult)
}

// GetStep will fetch a version of a resource on a worker that supports the
// resource type.
type GetStep struct {
	planID               atc.PlanID
	plan                 atc.GetPlan
	metadata             StepMetadata
	containerMetadata    db.ContainerMetadata
	resourceFactory      resource.ResourceFactory
	resourceCacheFactory db.ResourceCacheFactory
	strategy             worker.ContainerPlacementStrategy
	workerPool           worker.Pool
	delegateFactory      GetDelegateFactory
}

func NewGetStep(
	planID atc.PlanID,
	plan atc.GetPlan,
	metadata StepMetadata,
	containerMetadata db.ContainerMetadata,
	resourceFactory resource.ResourceFactory,
	resourceCacheFactory db.ResourceCacheFactory,
	strategy worker.ContainerPlacementStrategy,
	delegateFactory GetDelegateFactory,
	pool worker.Pool,
) Step {
	return &GetStep{
		planID:               planID,
		plan:                 plan,
		metadata:             metadata,
		containerMetadata:    containerMetadata,
		resourceFactory:      resourceFactory,
		resourceCacheFactory: resourceCacheFactory,
		strategy:             strategy,
		delegateFactory:      delegateFactory,
		workerPool:           pool,
	}
}

func (step *GetStep) Run(ctx context.Context, state RunState) (bool, error) {
	delegate := step.delegateFactory.GetDelegate(state)
	ctx, span := delegate.StartSpan(ctx, "get", tracing.Attrs{
		"name":     step.plan.Name,
		"resource": step.plan.Resource,
	})

	ok, err := step.run(ctx, state, delegate)
	tracing.End(span, err)

	return ok, err
}

func (step *GetStep) run(ctx context.Context, state RunState, delegate GetDelegate) (bool, error) {
	logger := lagerctx.FromContext(ctx)
	logger = logger.Session("get-step", lager.Data{
		"step-name": step.plan.Name,
	})

	delegate.Initializing(logger)

	source, err := creds.NewSource(delegate.Variables(ctx, state.VarSourceConfigs()), step.plan.Source).Evaluate()
	if err != nil {
		return false, err
	}

	params, err := creds.NewParams(delegate.Variables(ctx, state.VarSourceConfigs()), step.plan.Params).Evaluate()
	if err != nil {
		return false, err
	}

	workerSpec := worker.WorkerSpec{
		Tags:   step.plan.Tags,
		TeamID: step.metadata.TeamID,

		// Used to filter out non-Linux workers, simply because they don't support
		// base resource types
		ResourceType: step.plan.TypeImage.BaseType,
	}

	var (
		imageSpec          worker.ImageSpec
		imageResourceCache db.ResourceCache
	)
	if step.plan.TypeImage.GetPlan != nil {
		var err error
		imageSpec, imageResourceCache, err = delegate.FetchImage(ctx, *step.plan.TypeImage.GetPlan, step.plan.TypeImage.CheckPlan, step.plan.TypeImage.Privileged)
		if err != nil {
			return false, err
		}
	} else {
		imageSpec.ResourceType = step.plan.TypeImage.BaseType
	}

	version, err := NewVersionSourceFromPlan(&step.plan).Version(state)
	if err != nil {
		return false, err
	}

	containerSpec := worker.ContainerSpec{
		ImageSpec: imageSpec,
		TeamID:    step.metadata.TeamID,
		Type:      step.containerMetadata.Type,

		Env: step.metadata.Env(),
	}
	tracing.Inject(ctx, &containerSpec)

	resourceCache, err := step.resourceCacheFactory.FindOrCreateResourceCache(
		db.ForBuild(step.metadata.BuildID),
		step.plan.Type,
		version,
		source,
		params,
		imageResourceCache,
	)
	if err != nil {
		logger.Error("failed-to-create-resource-cache", err)
		return false, err
	}

	processSpec := runtime.ProcessSpec{
		Path:         "/opt/resource/in",
		Args:         []string{resource.ResourcesDir("get")},
		StdoutWriter: delegate.Stdout(),
		StderrWriter: delegate.Stderr(),
	}

	resourceToGet := step.resourceFactory.NewResource(
		source,
		params,
		version,
	)

	containerOwner := db.NewBuildStepContainerOwner(step.metadata.BuildID, step.planID, step.metadata.TeamID)

	worker, _, err := step.workerPool.SelectWorker(
		lagerctx.NewContext(ctx, logger),
		containerOwner,
		containerSpec,
		workerSpec,
		step.strategy,
		delegate,
	)
	if err != nil {
		return false, err
	}

	delegate.SelectedWorker(logger, worker.Name())

	defer func() {
		step.workerPool.ReleaseWorker(
			lagerctx.NewContext(ctx, logger),
			containerSpec,
			worker,
			step.strategy,
		)
	}()

	processCtx, cancel, err := MaybeTimeout(ctx, step.plan.Timeout)
	if err != nil {
		return false, err
	}

	defer cancel()

	getResult, err := worker.RunGetStep(
		lagerctx.NewContext(processCtx, logger),
		containerOwner,
		containerSpec,
		step.containerMetadata,
		processSpec,
		delegate,
		resourceCache,
		resourceToGet,
	)
	if err != nil {
		if errors.Is(err, context.DeadlineExceeded) {
			delegate.Errored(logger, TimeoutLogMessage)
			return false, nil
		}

		return false, err
	}

	var succeeded bool
	if getResult.ExitStatus == 0 {
		state.StoreResult(step.planID, GetResult{
			Name:          step.plan.Name,
			ResourceCache: resourceCache,
		})

		state.ArtifactRepository().RegisterArtifact(
			build.ArtifactName(step.plan.Name),
			getResult.GetArtifact,
		)

		if step.plan.Resource != "" {
			delegate.UpdateVersion(logger, step.plan, getResult.VersionResult)
		}

		succeeded = true
	}

	delegate.Finished(
		logger,
		ExitStatus(getResult.ExitStatus),
		getResult.VersionResult,
	)

	return succeeded, nil
}<|MERGE_RESOLUTION|>--- conflicted
+++ resolved
@@ -16,12 +16,8 @@
 	"github.com/concourse/concourse/atc/runtime"
 	"github.com/concourse/concourse/atc/worker"
 	"github.com/concourse/concourse/tracing"
-<<<<<<< HEAD
 	"github.com/concourse/concourse/vars"
-	"go.opentelemetry.io/otel/api/trace"
-=======
 	"go.opentelemetry.io/otel/trace"
->>>>>>> 88fd019d
 )
 
 type ErrPipelineNotFound struct {
@@ -40,17 +36,12 @@
 	return fmt.Sprintf("resource '%s' not found", e.ResourceName)
 }
 
-<<<<<<< HEAD
 type GetResult struct {
 	Name          string
 	ResourceCache db.ResourceCache
 }
 
-//go:generate counterfeiter . GetDelegateFactory
-
-=======
 //counterfeiter:generate . GetDelegateFactory
->>>>>>> 88fd019d
 type GetDelegateFactory interface {
 	GetDelegate(state RunState) GetDelegate
 }
