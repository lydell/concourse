package db_test

import (
	"time"

	sq "github.com/Masterminds/squirrel"
	"github.com/concourse/concourse/atc"
	"github.com/concourse/concourse/atc/creds"
	"github.com/concourse/concourse/atc/db"
	"github.com/concourse/concourse/atc/db/dbfakes"

	. "github.com/onsi/ginkgo"
	. "github.com/onsi/gomega"
)

var _ = Describe("WorkerFactory", func() {
	var (
		atcWorker atc.Worker
		worker    db.Worker
	)

	BeforeEach(func() {
		atcWorker = atc.Worker{
			GardenAddr:       "some-garden-addr",
			BaggageclaimURL:  "some-bc-url",
			HTTPProxyURL:     "some-http-proxy-url",
			HTTPSProxyURL:    "some-https-proxy-url",
			NoProxy:          "some-no-proxy",
			Ephemeral:        true,
			ActiveContainers: 140,
			ActiveVolumes:    550,
			ResourceTypes: []atc.WorkerResourceType{
				{
					Type:       "some-resource-type",
					Image:      "some-image",
					Version:    "some-version",
					Privileged: true,
				},
				{
					Type:       "other-resource-type",
					Image:      "other-image",
					Version:    "other-version",
					Privileged: false,
				},
			},
			Platform:  "some-platform",
			Tags:      atc.Tags{"some", "tags"},
			Name:      "some-name",
			StartTime: 55,
		}
	})

	Describe("SaveWorker", func() {
		resourceTypeIDs := func(workerName string) map[string]int {
			ids := map[string]int{}
			rows, err := psql.Select("w.id", "b.name").
				From("worker_base_resource_types w").
				Join("base_resource_types AS b ON w.base_resource_type_id = b.id").
				Where(sq.Eq{"w.worker_name": workerName}).
				RunWith(dbConn).
				Query()
			Expect(err).NotTo(HaveOccurred())
			for rows.Next() {
				var id int
				var name string
				err = rows.Scan(&id, &name)
				Expect(err).NotTo(HaveOccurred())
				ids[name] = id
			}
			return ids
		}

		Context("when the worker already exists", func() {
			BeforeEach(func() {
				var err error
				worker, err = workerFactory.SaveWorker(atcWorker, 5*time.Minute)
				Expect(err).NotTo(HaveOccurred())
			})

			It("saves resource types", func() {
				worker, found, err := workerFactory.GetWorker(atcWorker.Name)
				Expect(found).To(BeTrue())
				Expect(err).NotTo(HaveOccurred())

				Expect(worker.ResourceTypes()).To(Equal(atcWorker.ResourceTypes))
			})

			It("removes old worker resource type", func() {
				atcWorker.ResourceTypes = []atc.WorkerResourceType{
					{
						Type:       "other-resource-type",
						Image:      "other-image",
						Version:    "other-version",
						Privileged: false,
					},
				}

				_, err := workerFactory.SaveWorker(atcWorker, 5*time.Minute)
				Expect(err).NotTo(HaveOccurred())

				var count int
				err = psql.Select("count(*)").
					From("worker_base_resource_types").
					Where(sq.Eq{"worker_name": "some-name"}).
					RunWith(dbConn).
					QueryRow().Scan(&count)
				Expect(err).NotTo(HaveOccurred())
				Expect(count).To(Equal(1))
			})

			It("replaces outdated worker resource type image", func() {
				beforeIDs := resourceTypeIDs("some-name")
				Expect(len(beforeIDs)).To(Equal(2))

				atcWorker.ResourceTypes[0].Image = "some-wild-new-image"

				_, err := workerFactory.SaveWorker(atcWorker, 5*time.Minute)
				Expect(err).NotTo(HaveOccurred())

				afterIDs := resourceTypeIDs("some-name")
				Expect(len(afterIDs)).To(Equal(2))

				Expect(afterIDs).ToNot(Equal(beforeIDs))

				Expect(beforeIDs["some-resource-type"]).ToNot(Equal(afterIDs["some-resource-type"]))
				Expect(beforeIDs["other-resource-type"]).To(Equal(afterIDs["other-resource-type"]))
			})

			It("replaces outdated worker resource type version", func() {
				beforeIDs := resourceTypeIDs("some-name")
				Expect(len(beforeIDs)).To(Equal(2))

				atcWorker.ResourceTypes[0].Version = "some-wild-new-version"

				_, err := workerFactory.SaveWorker(atcWorker, 5*time.Minute)
				Expect(err).NotTo(HaveOccurred())

				afterIDs := resourceTypeIDs("some-name")
				Expect(len(afterIDs)).To(Equal(2))

				Expect(afterIDs).ToNot(Equal(beforeIDs))

				Expect(beforeIDs["some-resource-type"]).ToNot(Equal(afterIDs["some-resource-type"]))
				Expect(beforeIDs["other-resource-type"]).To(Equal(afterIDs["other-resource-type"]))
			})

			Context("when the worker is in stalled state", func() {
				BeforeEach(func() {
					_, err := workerFactory.SaveWorker(atcWorker, -5*time.Minute)
					Expect(err).NotTo(HaveOccurred())

					_, err = workerLifecycle.StallUnresponsiveWorkers()
					Expect(err).NotTo(HaveOccurred())
				})

				It("repopulates the garden address", func() {
					savedWorker, err := workerFactory.SaveWorker(atcWorker, 5*time.Minute)
					Expect(err).NotTo(HaveOccurred())
					Expect(savedWorker.Name()).To(Equal("some-name"))
					Expect(*savedWorker.GardenAddr()).To(Equal("some-garden-addr"))
					Expect(savedWorker.State()).To(Equal(db.WorkerStateRunning))
				})
			})

			Context("when the worker has a new version", func() {
				BeforeEach(func() {
					atcWorker.Version = "1.0.0"
				})

				It("updates the version of the worker", func() {
					savedWorker, err := workerFactory.SaveWorker(atcWorker, 5*time.Minute)
					Expect(err).NotTo(HaveOccurred())
					Expect(worker.Version()).To(BeNil())
					Expect(*savedWorker.Version()).To(Equal("1.0.0"))
				})
			})
		})

		Context("no worker with same name exists", func() {
			BeforeEach(func() {
				atcWorker.Version = "1.0.0"
			})

			It("saves worker", func() {
				savedWorker, err := workerFactory.SaveWorker(atcWorker, 5*time.Minute)
				Expect(err).NotTo(HaveOccurred())
				Expect(savedWorker.Name()).To(Equal("some-name"))
				Expect(*savedWorker.GardenAddr()).To(Equal("some-garden-addr"))
				Expect(savedWorker.State()).To(Equal(db.WorkerStateRunning))
				Expect(*savedWorker.Version()).To(Equal("1.0.0"))
			})

			It("saves worker resource types as base resource types", func() {
				_, err := workerFactory.SaveWorker(atcWorker, 5*time.Minute)
				Expect(err).NotTo(HaveOccurred())

				var count int
				err = psql.Select("count(*)").
					From("worker_base_resource_types").
					Where(sq.Eq{"worker_name": "some-name"}).
					RunWith(dbConn).
					QueryRow().Scan(&count)
				Expect(err).NotTo(HaveOccurred())
				Expect(count).To(Equal(2))
			})
		})
	})

	Describe("GetWorker", func() {
		Context("when the worker is present", func() {
			BeforeEach(func() {
				_, err := workerFactory.SaveWorker(atcWorker, 5*time.Minute)
				Expect(err).NotTo(HaveOccurred())
			})

			It("finds the worker", func() {
				foundWorker, found, err := workerFactory.GetWorker("some-name")
				Expect(err).NotTo(HaveOccurred())
				Expect(found).To(BeTrue())

				Expect(foundWorker.Name()).To(Equal("some-name"))
				Expect(*foundWorker.GardenAddr()).To(Equal("some-garden-addr"))
				Expect(foundWorker.State()).To(Equal(db.WorkerStateRunning))
				Expect(*foundWorker.BaggageclaimURL()).To(Equal("some-bc-url"))
				Expect(foundWorker.HTTPProxyURL()).To(Equal("some-http-proxy-url"))
				Expect(foundWorker.HTTPSProxyURL()).To(Equal("some-https-proxy-url"))
				Expect(foundWorker.NoProxy()).To(Equal("some-no-proxy"))
				Expect(foundWorker.Ephemeral()).To(Equal(true))
				Expect(foundWorker.ActiveContainers()).To(Equal(140))
				Expect(foundWorker.ActiveVolumes()).To(Equal(550))
				Expect(foundWorker.ResourceTypes()).To(Equal([]atc.WorkerResourceType{
					{
						Type:       "some-resource-type",
						Image:      "some-image",
						Version:    "some-version",
						Privileged: true,
					},
					{
						Type:    "other-resource-type",
						Image:   "other-image",
						Version: "other-version",
					},
				}))
				Expect(foundWorker.Platform()).To(Equal("some-platform"))
				Expect(foundWorker.Tags()).To(Equal([]string{"some", "tags"}))
				Expect(foundWorker.StartTime()).To(Equal(int64(55)))
				Expect(foundWorker.State()).To(Equal(db.WorkerStateRunning))
			})

			Context("when worker is stalled", func() {
				BeforeEach(func() {
					_, err := workerFactory.SaveWorker(atcWorker, -1*time.Minute)
					Expect(err).NotTo(HaveOccurred())
					stalled, err := workerLifecycle.StallUnresponsiveWorkers()
					Expect(err).NotTo(HaveOccurred())
					Expect(stalled).To(ContainElement("some-name"))
				})
			})
		})

		Context("when the worker is not present", func() {
			It("returns false but no error", func() {
				foundWorker, found, err := workerFactory.GetWorker("some-name")
				Expect(err).NotTo(HaveOccurred())
				Expect(found).To(BeFalse())
				Expect(foundWorker).To(BeNil())
			})
		})
	})

	Describe("VisibleWorkers", func() {
		BeforeEach(func() {
			postgresRunner.Truncate()
		})

		Context("when there are public and private workers on multiple teams", func() {
			BeforeEach(func() {
				team1, err := teamFactory.CreateTeam(atc.Team{Name: "some-team"})
				Expect(err).NotTo(HaveOccurred())
				team2, err := teamFactory.CreateTeam(atc.Team{Name: "some-other-team"})
				Expect(err).NotTo(HaveOccurred())
				team3, err := teamFactory.CreateTeam(atc.Team{Name: "not-this-team"})
				Expect(err).NotTo(HaveOccurred())

				_, err = workerFactory.SaveWorker(atcWorker, 0)
				Expect(err).NotTo(HaveOccurred())

				atcWorker.Name = "some-new-worker"
				atcWorker.GardenAddr = "some-other-garden-addr"
				atcWorker.BaggageclaimURL = "some-other-bc-url"
				_, err = team1.SaveWorker(atcWorker, 0)
				Expect(err).NotTo(HaveOccurred())

				atcWorker.Name = "some-other-new-worker"
				atcWorker.GardenAddr = "some-other-other-garden-addr"
				atcWorker.BaggageclaimURL = "some-other-other-bc-url"
				_, err = team2.SaveWorker(atcWorker, 0)
				Expect(err).NotTo(HaveOccurred())

				atcWorker.Name = "not-this-worker"
				atcWorker.GardenAddr = "not-this-garden-addr"
				atcWorker.BaggageclaimURL = "not-this-bc-url"
				_, err = team3.SaveWorker(atcWorker, 0)
				Expect(err).NotTo(HaveOccurred())
			})

			It("finds visble workers for the given teams", func() {
				workers, err := workerFactory.VisibleWorkers([]string{"some-team", "some-other-team"})
				Expect(err).NotTo(HaveOccurred())
				Expect(len(workers)).To(Equal(3))

				w1, found, err := workerFactory.GetWorker("some-name")
				Expect(found).To(BeTrue())
				Expect(err).NotTo(HaveOccurred())

				w2, found, err := workerFactory.GetWorker("some-new-worker")
				Expect(found).To(BeTrue())
				Expect(err).NotTo(HaveOccurred())

				w3, found, err := workerFactory.GetWorker("some-other-new-worker")
				Expect(found).To(BeTrue())
				Expect(err).NotTo(HaveOccurred())

				w4, found, err := workerFactory.GetWorker("not-this-worker")
				Expect(found).To(BeTrue())
				Expect(err).NotTo(HaveOccurred())

				Expect(workers).To(ConsistOf(w1, w2, w3))
				Expect(workers).NotTo(ContainElement(w4))
			})
		})

		Context("when there are no workers", func() {
			It("returns an error", func() {
				workers, err := workerFactory.VisibleWorkers([]string{"some-team"})
				Expect(err).NotTo(HaveOccurred())
				Expect(workers).To(BeEmpty())
			})
		})
	})

	Describe("Workers", func() {
		BeforeEach(func() {
			postgresRunner.Truncate()
		})

		Context("when there are workers", func() {
			BeforeEach(func() {
				_, err := workerFactory.SaveWorker(atcWorker, 0)
				Expect(err).NotTo(HaveOccurred())

				atcWorker.Name = "some-new-worker"
				atcWorker.GardenAddr = "some-other-garden-addr"
				atcWorker.BaggageclaimURL = "some-other-bc-url"
				_, err = workerFactory.SaveWorker(atcWorker, 0)
				Expect(err).NotTo(HaveOccurred())
			})

			It("finds them without error", func() {
				workers, err := workerFactory.Workers()
				Expect(err).NotTo(HaveOccurred())
				Expect(len(workers)).To(Equal(2))

				strptr := func(s string) *string {
					return &s
				}

				Expect(workers).To(ConsistOf(
					And(
						WithTransform((db.Worker).Name, Equal("some-name")),
						WithTransform((db.Worker).GardenAddr, Equal(strptr("some-garden-addr"))),
						WithTransform((db.Worker).BaggageclaimURL, Equal(strptr("some-bc-url"))),
					),
					And(
						WithTransform((db.Worker).Name, Equal("some-new-worker")),
						WithTransform((db.Worker).GardenAddr, Equal(strptr("some-other-garden-addr"))),
						WithTransform((db.Worker).BaggageclaimURL, Equal(strptr("some-other-bc-url"))),
					),
				))
			})
		})

		Context("when there are no workers", func() {
			It("returns an error", func() {
				workers, err := workerFactory.Workers()
				Expect(err).NotTo(HaveOccurred())
				Expect(workers).To(BeEmpty())
			})
		})
	})

	Describe("HeartbeatWorker", func() {
		var (
			ttl              time.Duration
			epsilon          time.Duration
			activeContainers int
			activeVolumes    int
		)

		BeforeEach(func() {
			ttl = 5 * time.Minute
			epsilon = 30 * time.Second
			activeContainers = 0
			activeVolumes = 0

			atcWorker.ActiveContainers = activeContainers
			atcWorker.ActiveVolumes = activeVolumes
		})

		Context("when the worker is present", func() {
			JustBeforeEach(func() {
				_, err := workerFactory.SaveWorker(atcWorker, 1*time.Second)
				Expect(err).NotTo(HaveOccurred())
			})

			It("updates the expires field, and the number of active containers and volumes", func() {
				atcWorker.ActiveContainers = 1
				atcWorker.ActiveVolumes = 3

				now := time.Now()
				By("current time")
				By(now.String())
				later := now.Add(ttl)
				By("later time")
				By(later.String())
				By("found worker expiry")
				foundWorker, err := workerFactory.HeartbeatWorker(atcWorker, ttl)
				Expect(err).NotTo(HaveOccurred())
				By(foundWorker.ExpiresAt().String())

				Expect(foundWorker.Name()).To(Equal(atcWorker.Name))
				Expect(foundWorker.ExpiresAt()).To(BeTemporally("~", later, epsilon))
				Expect(foundWorker.ActiveContainers()).To(And(Not(Equal(activeContainers)), Equal(1)))
				Expect(foundWorker.ActiveVolumes()).To(And(Not(Equal(activeVolumes)), Equal(3)))
				Expect(*foundWorker.GardenAddr()).To(Equal("some-garden-addr"))
				Expect(*foundWorker.BaggageclaimURL()).To(Equal("some-bc-url"))
			})

			Context("when the current state is landing", func() {
				BeforeEach(func() {
					atcWorker.State = string(db.WorkerStateLanding)
				})

				It("keeps the state as landing", func() {
					foundWorker, err := workerFactory.HeartbeatWorker(atcWorker, ttl)
					Expect(err).NotTo(HaveOccurred())

					Expect(foundWorker.State()).To(Equal(db.WorkerStateLanding))
				})
			})

			Context("when the current state is retiring", func() {
				BeforeEach(func() {
					atcWorker.State = string(db.WorkerStateRetiring)
				})

				It("keeps the state as retiring", func() {
					foundWorker, err := workerFactory.HeartbeatWorker(atcWorker, ttl)
					Expect(err).NotTo(HaveOccurred())

					Expect(foundWorker.State()).To(Equal(db.WorkerStateRetiring))
				})
			})

			Context("when the current state is running", func() {
				BeforeEach(func() {
					atcWorker.State = string(db.WorkerStateRunning)
				})

				It("keeps the state as running", func() {
					foundWorker, err := workerFactory.HeartbeatWorker(atcWorker, ttl)
					Expect(err).NotTo(HaveOccurred())

					Expect(foundWorker.State()).To(Equal(db.WorkerStateRunning))
				})
			})

			Context("when the current state is stalled", func() {
				var (
					unresponsiveWorker db.Worker
					err                error
				)

				JustBeforeEach(func() {
					unresponsiveWorker, err = workerFactory.SaveWorker(atcWorker, -5*time.Minute)
					Expect(err).NotTo(HaveOccurred())

					_, err = workerLifecycle.StallUnresponsiveWorkers()
					Expect(err).NotTo(HaveOccurred())
				})

				It("sets the state as running", func() {
					stalledWorker, found, err := workerFactory.GetWorker(unresponsiveWorker.Name())
					Expect(err).NotTo(HaveOccurred())
					Expect(found).To(BeTrue())

					Expect(stalledWorker.State()).To(Equal(db.WorkerStateStalled))

					foundWorker, err := workerFactory.HeartbeatWorker(atcWorker, ttl)
					Expect(err).NotTo(HaveOccurred())

					Expect(foundWorker.State()).To(Equal(db.WorkerStateRunning))
				})
			})
		})

		Context("when the worker is not present", func() {
			It("returns an error", func() {
				foundWorker, err := workerFactory.HeartbeatWorker(atcWorker, ttl)
				Expect(err).To(HaveOccurred())
				Expect(err).To(Equal(db.ErrWorkerNotPresent))
				Expect(foundWorker).To(BeNil())
			})
		})
	})

	Describe("FindWorkerForContainerByOwner", func() {
<<<<<<< HEAD
		var containerMetadata db.ContainerMetadata
		var build db.Build
		var fakeOwner *dbfakes.FakeContainerOwner
		var otherFakeOwner *dbfakes.FakeContainerOwner
=======
		var (
			containerMetadata db.ContainerMetadata
			build             db.Build
			fakeOwner         *dbfakes.FakeContainerOwner
			otherFakeOwner    *dbfakes.FakeContainerOwner
		)
>>>>>>> 0cba188c

		BeforeEach(func() {
			var err error
			containerMetadata = db.ContainerMetadata{
				Type:     "task",
				StepName: "some-task",
			}
			build, err = defaultTeam.CreateOneOffBuild()
			Expect(err).ToNot(HaveOccurred())

			fakeOwner = new(dbfakes.FakeContainerOwner)
			fakeOwner.FindReturns(sq.Eq{
				"build_id": build.ID(),
				"plan_id":  "simple-plan",
				"team_id":  1,
			}, true, nil)
			fakeOwner.CreateReturns(map[string]interface{}{
				"build_id": build.ID(),
				"plan_id":  "simple-plan",
				"team_id":  1,
			}, nil)

			otherFakeOwner = new(dbfakes.FakeContainerOwner)
			otherFakeOwner.FindReturns(sq.Eq{
				"build_id": build.ID(),
				"plan_id":  "simple-plan",
				"team_id":  2,
			}, true, nil)
			otherFakeOwner.CreateReturns(map[string]interface{}{
				"build_id": build.ID(),
				"plan_id":  "simple-plan",
				"team_id":  2,
			}, nil)
		})

<<<<<<< HEAD
		Context("when there is a creating container", func() {
			BeforeEach(func() {
				_, err := defaultWorker.CreateContainer(fakeOwner, containerMetadata)
				Expect(err).ToNot(HaveOccurred())
			})

			It("returns it", func() {
				worker, found, err := workerFactory.FindWorkerForContainerByOwner(fakeOwner)
				Expect(err).ToNot(HaveOccurred())
				Expect(found).To(BeTrue())
				Expect(worker).ToNot(BeNil())
				Expect(worker.Name()).To(Equal(defaultWorker.Name()))
			})

			It("does not find container for another team", func() {
				worker, found, err := workerFactory.FindWorkerForContainerByOwner(otherFakeOwner)
				Expect(err).ToNot(HaveOccurred())
				Expect(found).To(BeFalse())
				Expect(worker).To(BeNil())
			})
		})

		Context("when there is a created container", func() {
			BeforeEach(func() {
				creatingContainer, err := defaultWorker.CreateContainer(fakeOwner, containerMetadata)
				Expect(err).ToNot(HaveOccurred())

				_, err = creatingContainer.Created()
				Expect(err).ToNot(HaveOccurred())
			})

			It("returns it", func() {
				worker, found, err := workerFactory.FindWorkerForContainerByOwner(fakeOwner)
				Expect(err).ToNot(HaveOccurred())
				Expect(found).To(BeTrue())
				Expect(worker).ToNot(BeNil())
				Expect(worker.Name()).To(Equal(defaultWorker.Name()))
			})

			It("does not find container for another team", func() {
				worker, found, err := workerFactory.FindWorkerForContainerByOwner(otherFakeOwner)
				Expect(err).ToNot(HaveOccurred())
				Expect(found).To(BeFalse())
				Expect(worker).To(BeNil())
			})
		})

		Context("when there is no container", func() {
			It("returns nil", func() {
				bogusOwner := new(dbfakes.FakeContainerOwner)
				bogusOwner.FindReturns(sq.Eq{
					"build_id": build.ID() + 1,
					"plan_id":  "how-could-this-happen-to-me",
					"team_id":  1,
				}, true, nil)
				bogusOwner.CreateReturns(map[string]interface{}{
					"build_id": build.ID() + 1,
					"plan_id":  "how-could-this-happen-to-me",
					"team_id":  1,
				}, nil)

				worker, found, err := workerFactory.FindWorkerForContainerByOwner(bogusOwner)
				Expect(err).ToNot(HaveOccurred())
				Expect(found).To(BeFalse())
				Expect(worker).To(BeNil())
			})
		})
	})

=======
		Context("when there are check containers", func() {
			Context("when there are multiple of the same containers on the global, team and tagged worker", func() {
				var (
					owner        db.ContainerOwner
					taggedWorker db.Worker
					teamWorker   db.Worker
				)

				BeforeEach(func() {
					ownerExpiries := db.ContainerOwnerExpiries{
						GraceTime: 1 * time.Minute,
						Min:       5 * time.Minute,
						Max:       5 * time.Minute,
					}

					var err error
					otherPipeline, _, err := defaultTeam.SavePipeline("other-pipeline", atc.Config{
						Resources: atc.ResourceConfigs{
							{
								Name: "some-resource",
								Type: "some-base-resource-type",
								Source: atc.Source{
									"some": "source",
								},
							},
						},
					}, db.ConfigVersion(0), db.PipelineUnpaused)
					Expect(err).NotTo(HaveOccurred())

					taggedWorkerSpec := atc.Worker{
						ResourceTypes:   []atc.WorkerResourceType{defaultWorkerResourceType},
						GardenAddr:      "some-tagged-garden-addr",
						BaggageclaimURL: "some-tagged-bc-url",
						Name:            "some-tagged-name",
						Tags:            []string{"some-tag"},
					}

					taggedWorker, err = workerFactory.SaveWorker(taggedWorkerSpec, 5*time.Minute)
					Expect(err).NotTo(HaveOccurred())

					teamWorkerSpec := atc.Worker{
						ResourceTypes:   []atc.WorkerResourceType{defaultWorkerResourceType},
						GardenAddr:      "some-team-garden-addr",
						BaggageclaimURL: "some-team-bc-url",
						Name:            "some-team-name",
						Team:            "default-team",
					}

					teamWorker, err = defaultTeam.SaveWorker(teamWorkerSpec, 5*time.Minute)
					Expect(err).NotTo(HaveOccurred())

					otherWorkerSpec := atc.Worker{
						ResourceTypes:   []atc.WorkerResourceType{defaultWorkerResourceType},
						GardenAddr:      "some-other-garden-addr",
						BaggageclaimURL: "some-other-bc-url",
						Name:            "some-other-name",
					}

					_, err = workerFactory.SaveWorker(otherWorkerSpec, 5*time.Minute)
					Expect(err).NotTo(HaveOccurred())

					containerMetadata = db.ContainerMetadata{
						Type: "check",
					}

					otherResource, found, err := otherPipeline.Resource("some-resource")
					Expect(err).NotTo(HaveOccurred())
					Expect(found).To(BeTrue())

					rcs, err := otherResource.SetResourceConfig(logger, atc.Source{"some": "source"}, creds.VersionedResourceTypes{})
					Expect(err).NotTo(HaveOccurred())

					owner = db.NewResourceConfigCheckSessionContainerOwner(rcs.ResourceConfig(), ownerExpiries)

					_, err = defaultWorker.CreateContainer(owner, containerMetadata)
					Expect(err).ToNot(HaveOccurred())

					_, err = taggedWorker.CreateContainer(owner, containerMetadata)
					Expect(err).ToNot(HaveOccurred())

					_, err = teamWorker.CreateContainer(owner, containerMetadata)
					Expect(err).ToNot(HaveOccurred())
				})

				It("should find all the workers that have the same container", func() {
					workers, err := workerFactory.FindWorkersForContainerByOwner(owner)
					Expect(err).ToNot(HaveOccurred())
					Expect(workers).To(HaveLen(3))

					var workerNames []string
					for _, w := range workers {
						workerNames = append(workerNames, w.Name())
					}

					Expect(workerNames).To(ConsistOf([]string{defaultWorker.Name(), taggedWorker.Name(), teamWorker.Name()}))
				})
			})
		})

		Context("when there are build containers", func() {
			Context("when there is a creating container", func() {
				BeforeEach(func() {
					_, err := defaultWorker.CreateContainer(fakeOwner, containerMetadata)
					Expect(err).ToNot(HaveOccurred())
				})

				It("returns it", func() {
					workers, err := workerFactory.FindWorkersForContainerByOwner(fakeOwner)
					Expect(err).ToNot(HaveOccurred())
					Expect(workers).To(HaveLen(1))
					Expect(workers[0].Name()).To(Equal(defaultWorker.Name()))
				})

				It("does not find container for another team", func() {
					workers, err := workerFactory.FindWorkersForContainerByOwner(otherFakeOwner)
					Expect(err).ToNot(HaveOccurred())
					Expect(workers).To(HaveLen(0))
				})
			})

			Context("when there is a created container", func() {
				BeforeEach(func() {
					creatingContainer, err := defaultWorker.CreateContainer(fakeOwner, containerMetadata)
					Expect(err).ToNot(HaveOccurred())

					_, err = creatingContainer.Created()
					Expect(err).ToNot(HaveOccurred())
				})

				It("returns it", func() {
					workers, err := workerFactory.FindWorkersForContainerByOwner(fakeOwner)
					Expect(err).ToNot(HaveOccurred())
					Expect(workers).To(HaveLen(1))
					Expect(workers[0].Name()).To(Equal(defaultWorker.Name()))
				})

				It("does not find container for another team", func() {
					workers, err := workerFactory.FindWorkersForContainerByOwner(otherFakeOwner)
					Expect(err).ToNot(HaveOccurred())
					Expect(workers).To(HaveLen(0))
				})
			})

			Context("when there is no container", func() {
				It("returns nil", func() {
					bogusOwner := new(dbfakes.FakeContainerOwner)
					bogusOwner.FindReturns(sq.Eq{
						"build_id": build.ID() + 1,
						"plan_id":  "how-could-this-happen-to-me",
						"team_id":  1,
					}, true, nil)
					bogusOwner.CreateReturns(map[string]interface{}{
						"build_id": build.ID() + 1,
						"plan_id":  "how-could-this-happen-to-me",
						"team_id":  1,
					}, nil)

					workers, err := workerFactory.FindWorkersForContainerByOwner(bogusOwner)
					Expect(err).ToNot(HaveOccurred())
					Expect(workers).To(HaveLen(0))
				})
			})
		})
	})

	Describe("BuildContainersCountPerWorker", func() {
		var (
			fakeOwner      *dbfakes.FakeContainerOwner
			otherFakeOwner *dbfakes.FakeContainerOwner
			build          db.Build
		)

		BeforeEach(func() {
			var err error

			build, err = defaultTeam.CreateOneOffBuild()
			Expect(err).ToNot(HaveOccurred())

			worker, err = workerFactory.SaveWorker(atcWorker, 5*time.Minute)
			Expect(err).ToNot(HaveOccurred())

			fakeOwner = new(dbfakes.FakeContainerOwner)
			fakeOwner.FindReturns(sq.Eq{
				"build_id": build.ID(),
				"plan_id":  "simple-plan",
				"team_id":  1,
			}, true, nil)
			fakeOwner.CreateReturns(map[string]interface{}{
				"build_id": build.ID(),
				"plan_id":  "simple-plan",
				"team_id":  1,
			}, nil)

			otherFakeOwner = new(dbfakes.FakeContainerOwner)
			otherFakeOwner.FindReturns(sq.Eq{
				"build_id": nil,
				"plan_id":  "simple-plan",
				"team_id":  1,
			}, true, nil)
			otherFakeOwner.CreateReturns(map[string]interface{}{
				"build_id": nil,
				"plan_id":  "simple-plan",
				"team_id":  1,
			}, nil)

			creatingContainer, err := defaultWorker.CreateContainer(fakeOwner, db.ContainerMetadata{
				Type:     "task",
				StepName: "some-task",
			})
			Expect(err).ToNot(HaveOccurred())

			_, err = creatingContainer.Created()
			Expect(err).ToNot(HaveOccurred())

			_, err = defaultWorker.CreateContainer(otherFakeOwner, db.ContainerMetadata{
				Type: "check",
			})
			Expect(err).ToNot(HaveOccurred())

			_, err = worker.CreateContainer(fakeOwner, db.ContainerMetadata{
				Type:     "task",
				StepName: "other-task",
			})
			Expect(err).ToNot(HaveOccurred())

			_, err = worker.CreateContainer(otherFakeOwner, db.ContainerMetadata{
				Type: "check",
			})
			Expect(err).ToNot(HaveOccurred())
		})

		It("returns a map of worker to number of active build containers", func() {
			containersCountByWorker, err := workerFactory.BuildContainersCountPerWorker()
			Expect(err).ToNot(HaveOccurred())

			Expect(containersCountByWorker).To(HaveLen(2))
			Expect(containersCountByWorker[defaultWorker.Name()]).To(Equal(1))
			Expect(containersCountByWorker[worker.Name()]).To(Equal(1))
		})
	})
>>>>>>> 0cba188c
})<|MERGE_RESOLUTION|>--- conflicted
+++ resolved
@@ -515,19 +515,12 @@
 	})
 
 	Describe("FindWorkerForContainerByOwner", func() {
-<<<<<<< HEAD
-		var containerMetadata db.ContainerMetadata
-		var build db.Build
-		var fakeOwner *dbfakes.FakeContainerOwner
-		var otherFakeOwner *dbfakes.FakeContainerOwner
-=======
 		var (
 			containerMetadata db.ContainerMetadata
 			build             db.Build
 			fakeOwner         *dbfakes.FakeContainerOwner
 			otherFakeOwner    *dbfakes.FakeContainerOwner
 		)
->>>>>>> 0cba188c
 
 		BeforeEach(func() {
 			var err error
@@ -563,77 +556,6 @@
 			}, nil)
 		})
 
-<<<<<<< HEAD
-		Context("when there is a creating container", func() {
-			BeforeEach(func() {
-				_, err := defaultWorker.CreateContainer(fakeOwner, containerMetadata)
-				Expect(err).ToNot(HaveOccurred())
-			})
-
-			It("returns it", func() {
-				worker, found, err := workerFactory.FindWorkerForContainerByOwner(fakeOwner)
-				Expect(err).ToNot(HaveOccurred())
-				Expect(found).To(BeTrue())
-				Expect(worker).ToNot(BeNil())
-				Expect(worker.Name()).To(Equal(defaultWorker.Name()))
-			})
-
-			It("does not find container for another team", func() {
-				worker, found, err := workerFactory.FindWorkerForContainerByOwner(otherFakeOwner)
-				Expect(err).ToNot(HaveOccurred())
-				Expect(found).To(BeFalse())
-				Expect(worker).To(BeNil())
-			})
-		})
-
-		Context("when there is a created container", func() {
-			BeforeEach(func() {
-				creatingContainer, err := defaultWorker.CreateContainer(fakeOwner, containerMetadata)
-				Expect(err).ToNot(HaveOccurred())
-
-				_, err = creatingContainer.Created()
-				Expect(err).ToNot(HaveOccurred())
-			})
-
-			It("returns it", func() {
-				worker, found, err := workerFactory.FindWorkerForContainerByOwner(fakeOwner)
-				Expect(err).ToNot(HaveOccurred())
-				Expect(found).To(BeTrue())
-				Expect(worker).ToNot(BeNil())
-				Expect(worker.Name()).To(Equal(defaultWorker.Name()))
-			})
-
-			It("does not find container for another team", func() {
-				worker, found, err := workerFactory.FindWorkerForContainerByOwner(otherFakeOwner)
-				Expect(err).ToNot(HaveOccurred())
-				Expect(found).To(BeFalse())
-				Expect(worker).To(BeNil())
-			})
-		})
-
-		Context("when there is no container", func() {
-			It("returns nil", func() {
-				bogusOwner := new(dbfakes.FakeContainerOwner)
-				bogusOwner.FindReturns(sq.Eq{
-					"build_id": build.ID() + 1,
-					"plan_id":  "how-could-this-happen-to-me",
-					"team_id":  1,
-				}, true, nil)
-				bogusOwner.CreateReturns(map[string]interface{}{
-					"build_id": build.ID() + 1,
-					"plan_id":  "how-could-this-happen-to-me",
-					"team_id":  1,
-				}, nil)
-
-				worker, found, err := workerFactory.FindWorkerForContainerByOwner(bogusOwner)
-				Expect(err).ToNot(HaveOccurred())
-				Expect(found).To(BeFalse())
-				Expect(worker).To(BeNil())
-			})
-		})
-	})
-
-=======
 		Context("when there are check containers", func() {
 			Context("when there are multiple of the same containers on the global, team and tagged worker", func() {
 				var (
@@ -874,5 +796,4 @@
 			Expect(containersCountByWorker[worker.Name()]).To(Equal(1))
 		})
 	})
->>>>>>> 0cba188c
 })