--- conflicted
+++ resolved
@@ -489,17 +489,17 @@
 			Expect(err).ToNot(HaveOccurred())
 			Expect(found).To(BeTrue())
 
-<<<<<<< HEAD
 			err = resource.DisableVersion(savedVR2.ID())
-=======
+			Expect(err).ToNot(HaveOccurred())
+
 			versions, err = dbPipeline.LoadVersionsDB()
 			Expect(err).ToNot(HaveOccurred())
-			Expect(versions.ResourceVersions).To(ConsistOf([]algorithm.ResourceVersion{
-				{VersionID: savedVR1.ID(), ResourceID: resource.ID(), CheckOrder: savedVR1.CheckOrder()},
-				{VersionID: savedVR2.ID(), ResourceID: resource.ID(), CheckOrder: savedVR2.CheckOrder()},
-			}))
-
-			Expect(versions.BuildOutputs).To(BeEmpty())
+
+			Expect(versions.DisabledVersions).To(Equal(map[int]map[string]bool{
+				resource.ID(): {
+					convertToMD5(atc.Version(savedVR2.Version())): true,
+				}}))
+
 			Expect(versions.ResourceIDs).To(Equal(map[string]int{
 				resource.Name():            resource.ID(),
 				otherResource.Name():       otherResource.ID(),
@@ -516,22 +516,25 @@
 				"different-serial-group-job": differentSerialGroupJob.ID(),
 			}))
 
-			By("not including saved versioned resources of other pipelines")
+			By("not including disabled resource versions of other pipelines")
 			err = otherResourceConfigScope.SaveVersions([]atc.Version{atc.Version{"version": "1"}})
 			Expect(err).ToNot(HaveOccurred())
 
-			_, found, err = otherResourceConfigScope.LatestVersion()
-			Expect(err).ToNot(HaveOccurred())
-			Expect(found).To(BeTrue())
+			otherResourceVersion, found, err := otherResourceConfigScope.LatestVersion()
+			Expect(err).ToNot(HaveOccurred())
+			Expect(found).To(BeTrue())
+
+			err = otherPipelineResource.DisableVersion(otherResourceVersion.ID())
+			Expect(err).ToNot(HaveOccurred())
 
 			versions, err = dbPipeline.LoadVersionsDB()
 			Expect(err).ToNot(HaveOccurred())
-			Expect(versions.ResourceVersions).To(ConsistOf([]algorithm.ResourceVersion{
-				{VersionID: savedVR1.ID(), ResourceID: resource.ID(), CheckOrder: savedVR1.CheckOrder()},
-				{VersionID: savedVR2.ID(), ResourceID: resource.ID(), CheckOrder: savedVR2.CheckOrder()},
-			}))
-
-			Expect(versions.BuildOutputs).To(BeEmpty())
+
+			Expect(versions.DisabledVersions).To(Equal(map[int]map[string]bool{
+				resource.ID(): {
+					convertToMD5(atc.Version(savedVR2.Version())): true,
+				}}))
+
 			Expect(versions.ResourceIDs).To(Equal(map[string]int{
 				resource.Name():            resource.ID(),
 				otherResource.Name():       otherResource.ID(),
@@ -547,126 +550,6 @@
 				"other-serial-group-job":     otherSerialGroupJob.ID(),
 				"different-serial-group-job": differentSerialGroupJob.ID(),
 			}))
-
-			By("including outputs of successful builds")
-			build1DB, err := aJob.CreateBuild()
-			Expect(err).ToNot(HaveOccurred())
-
-			err = build1DB.SaveOutput("some-type", atc.Source{"source-config": "some-value"}, atc.VersionedResourceTypes{}, atc.Version{"version": "1"}, nil, "some-output-name", "some-resource")
-			Expect(err).ToNot(HaveOccurred())
-
-			err = build1DB.Finish(db.BuildStatusSucceeded)
->>>>>>> 4a191e71
-			Expect(err).ToNot(HaveOccurred())
-
-			versions, err = dbPipeline.LoadVersionsDB()
-			Expect(err).ToNot(HaveOccurred())
-
-			Expect(versions.DisabledVersions).To(Equal(map[int]map[string]bool{
-				resource.ID(): {
-					convertToMD5(atc.Version(savedVR2.Version())): true,
-				}}))
-
-			Expect(versions.ResourceIDs).To(Equal(map[string]int{
-				resource.Name():            resource.ID(),
-				otherResource.Name():       otherResource.ID(),
-				reallyOtherResource.Name(): reallyOtherResource.ID(),
-			}))
-
-			Expect(versions.JobIDs).To(Equal(map[string]int{
-				"some-job":                   job.ID(),
-				"some-other-job":             otherJob.ID(),
-<<<<<<< HEAD
-=======
-				"shared-job":                 sharedJob.ID(),
-				"random-job":                 randomJob.ID(),
-				"other-serial-group-job":     otherSerialGroupJob.ID(),
-				"different-serial-group-job": differentSerialGroupJob.ID(),
-			}))
-
-			By("not including outputs of failed builds")
-			build2DB, err := aJob.CreateBuild()
-			Expect(err).ToNot(HaveOccurred())
-
-			err = build2DB.SaveOutput("some-type", atc.Source{"source-config": "some-value"}, atc.VersionedResourceTypes{}, atc.Version{"version": "1"}, nil, "some-output-name", "some-resource")
-			Expect(err).ToNot(HaveOccurred())
-
-			err = build2DB.Finish(db.BuildStatusFailed)
-			Expect(err).ToNot(HaveOccurred())
-
-			versions, err = dbPipeline.LoadVersionsDB()
-			Expect(err).ToNot(HaveOccurred())
-			Expect(versions.ResourceVersions).To(ConsistOf([]algorithm.ResourceVersion{
-				{VersionID: savedVR1.ID(), ResourceID: resource.ID(), CheckOrder: savedVR1.CheckOrder()},
-				{VersionID: savedVR2.ID(), ResourceID: resource.ID(), CheckOrder: savedVR2.CheckOrder()},
-			}))
-
-			Expect(versions.BuildOutputs).To(ConsistOf([]algorithm.BuildOutput{
-				{
-					ResourceVersion: algorithm.ResourceVersion{
-						VersionID:  savedVR1.ID(),
-						ResourceID: resource.ID(),
-						CheckOrder: savedVR1.CheckOrder(),
-					},
-					JobID:   aJob.ID(),
-					BuildID: build1DB.ID(),
-				},
-			}))
-
-			Expect(versions.ResourceIDs).To(Equal(map[string]int{
-				resource.Name():            resource.ID(),
-				otherResource.Name():       otherResource.ID(),
-				reallyOtherResource.Name(): reallyOtherResource.ID(),
-			}))
-
-			Expect(versions.JobIDs).To(Equal(map[string]int{
-				"some-job":                   job.ID(),
->>>>>>> 4a191e71
-				"a-job":                      aJob.ID(),
-				"shared-job":                 sharedJob.ID(),
-				"random-job":                 randomJob.ID(),
-				"other-serial-group-job":     otherSerialGroupJob.ID(),
-				"different-serial-group-job": differentSerialGroupJob.ID(),
-			}))
-
-			By("not including disabled resource versions of other pipelines")
-			err = otherResourceConfigScope.SaveVersions([]atc.Version{atc.Version{"version": "1"}})
-			Expect(err).ToNot(HaveOccurred())
-
-<<<<<<< HEAD
-			otherResourceVersion, found, err := otherResourceConfigScope.LatestVersion()
-=======
-			err = otherPipelineBuild.SaveOutput("some-type", atc.Source{"other-source-config": "some-other-value"}, atc.VersionedResourceTypes{}, atc.Version{"version": "1"}, nil, "some-output-name", "some-other-resource")
->>>>>>> 4a191e71
-			Expect(err).ToNot(HaveOccurred())
-			Expect(found).To(BeTrue())
-
-			err = otherPipelineResource.DisableVersion(otherResourceVersion.ID())
-			Expect(err).ToNot(HaveOccurred())
-
-			versions, err = dbPipeline.LoadVersionsDB()
-			Expect(err).ToNot(HaveOccurred())
-
-			Expect(versions.DisabledVersions).To(Equal(map[int]map[string]bool{
-				resource.ID(): {
-					convertToMD5(atc.Version(savedVR2.Version())): true,
-				}}))
-
-			Expect(versions.ResourceIDs).To(Equal(map[string]int{
-				resource.Name():            resource.ID(),
-				otherResource.Name():       otherResource.ID(),
-				reallyOtherResource.Name(): reallyOtherResource.ID(),
-			}))
-
-			Expect(versions.JobIDs).To(Equal(map[string]int{
-				"some-job":                   job.ID(),
-				"some-other-job":             otherJob.ID(),
-				"a-job":                      aJob.ID(),
-				"shared-job":                 sharedJob.ID(),
-				"random-job":                 randomJob.ID(),
-				"other-serial-group-job":     otherSerialGroupJob.ID(),
-				"different-serial-group-job": differentSerialGroupJob.ID(),
-			}))
 		})
 
 		It("can load up the latest versioned resource, enabled or not", func() {
@@ -717,144 +600,6 @@
 			Expect(latestVR.Version()).To(Equal(db.Version{"version": "2"}))
 		})
 
-<<<<<<< HEAD
-=======
-		Describe("enabling and disabling versioned resources", func() {
-			It("returns an error if the version is bogus", func() {
-				err := resource.EnableVersion(42)
-				Expect(err).To(HaveOccurred())
-
-				err = resource.DisableVersion(42)
-				Expect(err).To(HaveOccurred())
-			})
-
-			It("does not affect explicitly fetching the latest version", func() {
-				err := resourceConfigScope.SaveVersions([]atc.Version{{"version": "1"}})
-				Expect(err).ToNot(HaveOccurred())
-
-				savedRCV, found, err := resourceConfigScope.LatestVersion()
-				Expect(err).ToNot(HaveOccurred())
-				Expect(found).To(BeTrue())
-
-				Expect(savedRCV.Version()).To(Equal(db.Version{"version": "1"}))
-
-				err = resource.DisableVersion(savedRCV.ID())
-				Expect(err).ToNot(HaveOccurred())
-
-				latestVR, found, err := resourceConfigScope.LatestVersion()
-				Expect(err).ToNot(HaveOccurred())
-				Expect(found).To(BeTrue())
-				Expect(latestVR.Version()).To(Equal(db.Version{"version": "1"}))
-
-				err = resource.EnableVersion(savedRCV.ID())
-				Expect(err).ToNot(HaveOccurred())
-
-				latestVR, found, err = resourceConfigScope.LatestVersion()
-				Expect(err).ToNot(HaveOccurred())
-				Expect(found).To(BeTrue())
-				Expect(latestVR.Version()).To(Equal(db.Version{"version": "1"}))
-			})
-
-			It("doesn't change the check_order when saving a new build input", func() {
-				err := resourceConfigScope.SaveVersions([]atc.Version{
-					{"version": "1"},
-					{"version": "2"},
-					{"version": "3"},
-				})
-				Expect(err).ToNot(HaveOccurred())
-
-				job, found, err := dbPipeline.Job("some-job")
-				Expect(err).ToNot(HaveOccurred())
-				Expect(found).To(BeTrue())
-
-				build, err := job.CreateBuild()
-				Expect(err).ToNot(HaveOccurred())
-
-				err = resourceConfigScope.SaveVersions([]atc.Version{
-					{"version": "4"},
-					{"version": "5"},
-				})
-				Expect(err).ToNot(HaveOccurred())
-
-				input := db.BuildInput{
-					Name:       "input-name",
-					Version:    atc.Version{"version": "3"},
-					ResourceID: resource.ID(),
-				}
-
-				err = build.UseInputs([]db.BuildInput{input})
-				Expect(err).ToNot(HaveOccurred())
-			})
-
-			It("doesn't change the check_order when saving a new build output", func() {
-				err := resourceConfigScope.SaveVersions([]atc.Version{
-					{"version": "1"},
-					{"version": "2"},
-					{"version": "3"},
-				})
-				Expect(err).ToNot(HaveOccurred())
-
-				job, found, err := dbPipeline.Job("some-job")
-				Expect(err).ToNot(HaveOccurred())
-				Expect(found).To(BeTrue())
-
-				build, err := job.CreateBuild()
-				Expect(err).ToNot(HaveOccurred())
-
-				beforeVR, found, err := resourceConfigScope.LatestVersion()
-				Expect(err).ToNot(HaveOccurred())
-				Expect(found).To(BeTrue())
-
-				err = resourceConfigScope.SaveVersions([]atc.Version{
-					{"version": "4"},
-					{"version": "5"},
-				})
-				Expect(err).ToNot(HaveOccurred())
-
-				err = build.SaveOutput("some-type", atc.Source{"source-config": "some-value"}, atc.VersionedResourceTypes{}, atc.Version(beforeVR.Version()), nil, "some-output-name", "some-resource")
-				Expect(err).ToNot(HaveOccurred())
-
-				versions, _, found, err := resource.Versions(db.Page{Limit: 10}, nil)
-				Expect(err).ToNot(HaveOccurred())
-				Expect(found).To(BeTrue())
-				Expect(versions).To(HaveLen(5))
-				Expect(versions[0].Version).To(Equal(atc.Version{"version": "5"}))
-				Expect(versions[1].Version).To(Equal(atc.Version{"version": "4"}))
-				Expect(versions[2].Version).To(Equal(atc.Version{"version": "3"}))
-				Expect(versions[3].Version).To(Equal(atc.Version{"version": "2"}))
-				Expect(versions[4].Version).To(Equal(atc.Version{"version": "1"}))
-			})
-		})
-
-		Describe("saving versioned resources", func() {
-			It("updates the latest versioned resource", func() {
-				err := resourceConfigScope.SaveVersions([]atc.Version{{"version": "1"}})
-				Expect(err).ToNot(HaveOccurred())
-
-				savedResource, _, err := dbPipeline.Resource("some-resource")
-				Expect(err).ToNot(HaveOccurred())
-
-				resourceConfigScope, err = savedResource.SetResourceConfig(atc.Source{"source-config": "some-value"}, atc.VersionedResourceTypes{})
-				Expect(err).ToNot(HaveOccurred())
-
-				savedVR, found, err := resourceConfigScope.LatestVersion()
-				Expect(err).ToNot(HaveOccurred())
-				Expect(found).To(BeTrue())
-
-				Expect(savedVR.Version()).To(Equal(db.Version{"version": "1"}))
-
-				err = resourceConfigScope.SaveVersions([]atc.Version{{"version": "2"}, {"version": "3"}})
-				Expect(err).ToNot(HaveOccurred())
-
-				savedVR, found, err = resourceConfigScope.LatestVersion()
-				Expect(err).ToNot(HaveOccurred())
-				Expect(found).To(BeTrue())
-
-				Expect(savedVR.Version()).To(Equal(db.Version{"version": "3"}))
-			})
-		})
-
->>>>>>> 4a191e71
 		It("initially has no pending build for a job", func() {
 			job, found, err := dbPipeline.Job("some-job")
 			Expect(err).ToNot(HaveOccurred())
@@ -866,168 +611,6 @@
 		})
 	})
 
-<<<<<<< HEAD
-=======
-	Describe("Disable and Enable Resource Versions", func() {
-		var pipelineDB db.Pipeline
-		var resource db.Resource
-		var resourceConfigScope db.ResourceConfigScope
-
-		BeforeEach(func() {
-			pipelineConfig := atc.Config{
-				Jobs: atc.JobConfigs{
-					{
-						Name: "a-job",
-					},
-				},
-				Resources: atc.ResourceConfigs{
-					{
-						Name:   "some-resource",
-						Type:   "some-type",
-						Source: atc.Source{"some-source": "some-value"},
-					},
-				},
-			}
-			var err error
-			pipelineDB, _, err = team.SavePipeline("some-pipeline", pipelineConfig, db.ConfigVersion(1), false)
-			Expect(err).ToNot(HaveOccurred())
-
-			var found bool
-			resource, found, err = pipelineDB.Resource("some-resource")
-			Expect(err).ToNot(HaveOccurred())
-			Expect(found).To(BeTrue())
-
-			resourceConfigScope, err = resource.SetResourceConfig(atc.Source{"some-source": "some-value"}, atc.VersionedResourceTypes{})
-			Expect(err).ToNot(HaveOccurred())
-		})
-
-		Context("when a version is disabled", func() {
-			It("omits the version from the versions DB", func() {
-				aJob, found, err := pipelineDB.Job("a-job")
-				Expect(err).ToNot(HaveOccurred())
-				Expect(found).To(BeTrue())
-
-				build1, err := aJob.CreateBuild()
-				Expect(err).ToNot(HaveOccurred())
-
-				err = resourceConfigScope.SaveVersions([]atc.Version{{"version": "disabled"}})
-				Expect(err).ToNot(HaveOccurred())
-
-				disabledVersion, found, err := resourceConfigScope.LatestVersion()
-				Expect(err).ToNot(HaveOccurred())
-				Expect(found).To(BeTrue())
-
-				disabledInput := db.BuildInput{
-					Name:       "disabled-input",
-					Version:    atc.Version{"version": "disabled"},
-					ResourceID: resource.ID(),
-				}
-
-				err = build1.SaveOutput("some-type", atc.Source{"some-source": "some-value"}, atc.VersionedResourceTypes{}, atc.Version{"version": "disabled"}, nil, "some-output-name", "some-resource")
-				Expect(err).ToNot(HaveOccurred())
-
-				err = resourceConfigScope.SaveVersions([]atc.Version{{"version": "enabled"}})
-				Expect(err).ToNot(HaveOccurred())
-
-				enabledVersion, found, err := resourceConfigScope.LatestVersion()
-				Expect(err).ToNot(HaveOccurred())
-				Expect(found).To(BeTrue())
-
-				err = resourceConfigScope.SaveVersions([]atc.Version{{"version": "other-enabled"}})
-				Expect(err).ToNot(HaveOccurred())
-
-				otherEnabledVersion, found, err := resourceConfigScope.LatestVersion()
-				Expect(err).ToNot(HaveOccurred())
-				Expect(found).To(BeTrue())
-
-				enabledInput := db.BuildInput{
-					Name:       "enabled-input",
-					Version:    atc.Version{"version": "enabled"},
-					ResourceID: resource.ID(),
-				}
-				err = build1.UseInputs([]db.BuildInput{disabledInput, enabledInput})
-				Expect(err).ToNot(HaveOccurred())
-
-				Expect(err).ToNot(HaveOccurred())
-
-				err = build1.SaveOutput("some-type", atc.Source{"some-source": "some-value"}, atc.VersionedResourceTypes{}, atc.Version{"version": "other-enabled"}, nil, "some-output-name", "some-resource")
-				Expect(err).ToNot(HaveOccurred())
-
-				err = build1.Finish(db.BuildStatusSucceeded)
-				Expect(err).ToNot(HaveOccurred())
-
-				err = resource.DisableVersion(disabledVersion.ID())
-				Expect(err).ToNot(HaveOccurred())
-
-				err = resource.DisableVersion(enabledVersion.ID())
-				Expect(err).ToNot(HaveOccurred())
-
-				err = resource.EnableVersion(enabledVersion.ID())
-				Expect(err).ToNot(HaveOccurred())
-
-				versions, err := pipelineDB.LoadVersionsDB()
-				Expect(err).ToNot(HaveOccurred())
-
-				aJob, found, err = pipelineDB.Job("a-job")
-				Expect(found).To(BeTrue())
-				Expect(err).ToNot(HaveOccurred())
-
-				By("omitting it from the list of resource versions")
-				Expect(versions.ResourceVersions).To(ConsistOf(
-					algorithm.ResourceVersion{
-						VersionID:  enabledVersion.ID(),
-						ResourceID: resource.ID(),
-						CheckOrder: enabledVersion.CheckOrder(),
-					},
-					algorithm.ResourceVersion{
-						VersionID:  otherEnabledVersion.ID(),
-						ResourceID: resource.ID(),
-						CheckOrder: otherEnabledVersion.CheckOrder(),
-					},
-				))
-
-				By("omitting it from build outputs")
-				Expect(versions.BuildOutputs).To(ConsistOf(
-					// explicit output
-					algorithm.BuildOutput{
-						ResourceVersion: algorithm.ResourceVersion{
-							VersionID:  otherEnabledVersion.ID(),
-							ResourceID: resource.ID(),
-							CheckOrder: otherEnabledVersion.CheckOrder(),
-						},
-						JobID:   aJob.ID(),
-						BuildID: build1.ID(),
-					},
-					// implicit output
-					algorithm.BuildOutput{
-						ResourceVersion: algorithm.ResourceVersion{
-							VersionID:  enabledVersion.ID(),
-							ResourceID: resource.ID(),
-							CheckOrder: enabledVersion.CheckOrder(),
-						},
-						JobID:   aJob.ID(),
-						BuildID: build1.ID(),
-					},
-				))
-
-				By("omitting it from build inputs")
-				Expect(versions.BuildInputs).To(ConsistOf(
-					algorithm.BuildInput{
-						ResourceVersion: algorithm.ResourceVersion{
-							VersionID:  enabledVersion.ID(),
-							ResourceID: resource.ID(),
-							CheckOrder: enabledVersion.CheckOrder(),
-						},
-						JobID:     aJob.ID(),
-						BuildID:   build1.ID(),
-						InputName: "enabled-input",
-					},
-				))
-			})
-		})
-	})
-
->>>>>>> 4a191e71
 	Describe("Destroy", func() {
 		var resourceConfigScope db.ResourceConfigScope
 
@@ -1119,241 +702,6 @@
 		})
 	})
 
-<<<<<<< HEAD
-=======
-	Describe("VersionsDB caching", func() {
-		var otherPipeline db.Pipeline
-		BeforeEach(func() {
-			otherPipelineConfig := atc.Config{
-				Resources: atc.ResourceConfigs{
-					{
-						Name: "some-other-resource",
-						Type: "some-type",
-						Source: atc.Source{
-							"some-source": "some-other-value",
-						},
-					},
-				},
-				Jobs: atc.JobConfigs{
-					{
-						Name: "some-job",
-					},
-				},
-			}
-			var err error
-			otherPipeline, _, err = team.SavePipeline("other-pipeline-name", otherPipelineConfig, 0, false)
-			Expect(err).ToNot(HaveOccurred())
-		})
-
-		Context("when build outputs are added", func() {
-			var build db.Build
-			var savedVR db.ResourceConfigVersion
-			var resourceConfigScope db.ResourceConfigScope
-			var savedResource db.Resource
-
-			BeforeEach(func() {
-				var err error
-				job, found, err := pipeline.Job("job-name")
-				Expect(err).ToNot(HaveOccurred())
-				Expect(found).To(BeTrue())
-
-				build, err = job.CreateBuild()
-				Expect(err).ToNot(HaveOccurred())
-
-				savedResource, _, err = pipeline.Resource("some-resource")
-				Expect(err).ToNot(HaveOccurred())
-
-				resourceConfigScope, err = savedResource.SetResourceConfig(atc.Source{"some": "source"}, atc.VersionedResourceTypes{})
-				Expect(err).ToNot(HaveOccurred())
-
-				err = resourceConfigScope.SaveVersions([]atc.Version{{"version": "1"}})
-				Expect(err).ToNot(HaveOccurred())
-
-				savedVR, found, err = resourceConfigScope.LatestVersion()
-				Expect(err).ToNot(HaveOccurred())
-				Expect(found).To(BeTrue())
-			})
-
-			It("will cache VersionsDB if no change has occured", func() {
-				err := build.SaveOutput("some-type", atc.Source{"some": "source"}, atc.VersionedResourceTypes{}, atc.Version(savedVR.Version()), nil, "some-output-name", "some-resource")
-				Expect(err).ToNot(HaveOccurred())
-
-				versionsDB, err := pipeline.LoadVersionsDB()
-				Expect(err).ToNot(HaveOccurred())
-
-				cachedVersionsDB, err := pipeline.LoadVersionsDB()
-				Expect(err).ToNot(HaveOccurred())
-				Expect(versionsDB == cachedVersionsDB).To(BeTrue(), "Expected VersionsDB to be the same object")
-			})
-
-			It("will not cache VersionsDB if a build has completed", func() {
-				versionsDB, err := pipeline.LoadVersionsDB()
-				Expect(err).ToNot(HaveOccurred())
-
-				err = build.Finish(db.BuildStatusSucceeded)
-				Expect(err).ToNot(HaveOccurred())
-
-				cachedVersionsDB, err := pipeline.LoadVersionsDB()
-				Expect(err).ToNot(HaveOccurred())
-				Expect(versionsDB != cachedVersionsDB).To(BeTrue(), "Expected VersionsDB to be different objects")
-			})
-
-			It("will not cache VersionsDB if a resource version is disabled or enabled", func() {
-				err := resourceConfigScope.SaveVersions([]atc.Version{{"version": "1"}})
-				Expect(err).ToNot(HaveOccurred())
-
-				versionsDB, err := pipeline.LoadVersionsDB()
-				Expect(err).ToNot(HaveOccurred())
-
-				rcv, found, err := resourceConfigScope.LatestVersion()
-				Expect(err).ToNot(HaveOccurred())
-				Expect(found).To(BeTrue())
-
-				err = savedResource.DisableVersion(rcv.ID())
-				Expect(err).ToNot(HaveOccurred())
-
-				cachedVersionsDB, err := pipeline.LoadVersionsDB()
-				Expect(err).ToNot(HaveOccurred())
-				Expect(versionsDB != cachedVersionsDB).To(BeTrue(), "Expected VersionsDB to be different objects")
-
-				err = savedResource.EnableVersion(rcv.ID())
-				Expect(err).ToNot(HaveOccurred())
-
-				cachedVersionsDB2, err := pipeline.LoadVersionsDB()
-				Expect(err).ToNot(HaveOccurred())
-				Expect(cachedVersionsDB != cachedVersionsDB2).To(BeTrue(), "Expected VersionsDB to be different objects")
-			})
-
-			Context("when the build outputs are added for a different pipeline", func() {
-				It("does not invalidate the cache for the original pipeline", func() {
-					job, found, err := otherPipeline.Job("some-job")
-					Expect(err).ToNot(HaveOccurred())
-					Expect(found).To(BeTrue())
-
-					otherBuild, err := job.CreateBuild()
-					Expect(err).ToNot(HaveOccurred())
-
-					otherSavedResource, _, err := otherPipeline.Resource("some-other-resource")
-					Expect(err).ToNot(HaveOccurred())
-
-					otherResourceConfigScope, err := otherSavedResource.SetResourceConfig(atc.Source{"some-source": "some-other-value"}, atc.VersionedResourceTypes{})
-					Expect(err).ToNot(HaveOccurred())
-
-					otherResourceConfigScope.SaveVersions([]atc.Version{{"version": "1"}})
-					Expect(err).ToNot(HaveOccurred())
-
-					otherSavedVR, found, err := otherResourceConfigScope.LatestVersion()
-					Expect(err).ToNot(HaveOccurred())
-					Expect(found).To(BeTrue())
-
-					versionsDB, err := pipeline.LoadVersionsDB()
-					Expect(err).ToNot(HaveOccurred())
-
-					err = otherBuild.SaveOutput("some-type", atc.Source{"some-source": "some-other-value"}, atc.VersionedResourceTypes{}, atc.Version(otherSavedVR.Version()), nil, "some-output-name", "some-other-resource")
-					Expect(err).ToNot(HaveOccurred())
-
-					cachedVersionsDB, err := pipeline.LoadVersionsDB()
-					Expect(err).ToNot(HaveOccurred())
-					Expect(versionsDB == cachedVersionsDB).To(BeTrue(), "Expected VersionsDB to be the same object")
-				})
-			})
-		})
-
-		Context("when versioned resources are added", func() {
-			var resourceConfigScope db.ResourceConfigScope
-			var otherResourceConfigScope db.ResourceConfigScope
-			var resource db.Resource
-
-			BeforeEach(func() {
-				var err error
-				resource, _, err = pipeline.Resource("some-resource")
-				Expect(err).ToNot(HaveOccurred())
-
-				otherResource, _, err := pipeline.Resource("some-other-resource")
-				Expect(err).ToNot(HaveOccurred())
-
-				resourceConfigScope, err = resource.SetResourceConfig(atc.Source{"some": "source"}, atc.VersionedResourceTypes{})
-				Expect(err).ToNot(HaveOccurred())
-
-				otherResourceConfigScope, err = otherResource.SetResourceConfig(atc.Source{"some": "other-source"}, atc.VersionedResourceTypes{})
-				Expect(err).ToNot(HaveOccurred())
-			})
-
-			It("will cache VersionsDB if no change has occured", func() {
-				err := resourceConfigScope.SaveVersions([]atc.Version{{"version": "1"}})
-				Expect(err).ToNot(HaveOccurred())
-
-				versionsDB, err := pipeline.LoadVersionsDB()
-				Expect(err).ToNot(HaveOccurred())
-
-				cachedVersionsDB, err := pipeline.LoadVersionsDB()
-				Expect(err).ToNot(HaveOccurred())
-				Expect(versionsDB == cachedVersionsDB).To(BeTrue(), "Expected VersionsDB to be the same object")
-			})
-
-			It("will not cache VersionsDB if a change occured", func() {
-				err := resourceConfigScope.SaveVersions([]atc.Version{{"version": "1"}})
-				Expect(err).ToNot(HaveOccurred())
-
-				versionsDB, err := pipeline.LoadVersionsDB()
-				Expect(err).ToNot(HaveOccurred())
-
-				err = otherResourceConfigScope.SaveVersions([]atc.Version{{"version": "1"}})
-				Expect(err).ToNot(HaveOccurred())
-
-				cachedVersionsDB, err := pipeline.LoadVersionsDB()
-				Expect(err).ToNot(HaveOccurred())
-				Expect(versionsDB != cachedVersionsDB).To(BeTrue(), "Expected VersionsDB to be different objects")
-			})
-
-			It("will not cache versions whose check order is zero", func() {
-				err := resourceConfigScope.SaveVersions([]atc.Version{{"version": "2"}})
-				Expect(err).ToNot(HaveOccurred())
-
-				By("creating a new version but not updating the check order yet")
-				created, err := resource.SaveUncheckedVersion(atc.Version{"version": "1"}, nil, resourceConfigScope.ResourceConfig(), atc.VersionedResourceTypes{})
-				Expect(err).ToNot(HaveOccurred())
-				Expect(created).To(BeTrue())
-
-				build, err := job.CreateBuild()
-				Expect(err).ToNot(HaveOccurred())
-
-				err = build.UseInputs([]db.BuildInput{{Name: "some-resource", Version: atc.Version{"version": "1"}, ResourceID: resource.ID()}})
-				Expect(err).ToNot(HaveOccurred())
-
-				versionsDB, err := pipeline.LoadVersionsDB()
-				Expect(err).ToNot(HaveOccurred())
-				Expect(versionsDB.ResourceVersions).To(HaveLen(1))
-				Expect(versionsDB.BuildInputs).To(HaveLen(0))
-				Expect(versionsDB.BuildOutputs).To(HaveLen(0))
-			})
-
-			Context("when the versioned resources are added for a different pipeline", func() {
-				It("does not invalidate the cache for the original pipeline", func() {
-					err := resourceConfigScope.SaveVersions([]atc.Version{{"version": "1"}})
-					Expect(err).ToNot(HaveOccurred())
-
-					versionsDB, err := pipeline.LoadVersionsDB()
-					Expect(err).ToNot(HaveOccurred())
-
-					otherPipelineResource, _, err := otherPipeline.Resource("some-other-resource")
-					Expect(err).ToNot(HaveOccurred())
-
-					otherPipelineResourceConfig, err := otherPipelineResource.SetResourceConfig(atc.Source{"some-source": "some-other-value"}, atc.VersionedResourceTypes{})
-					Expect(err).ToNot(HaveOccurred())
-
-					err = otherPipelineResourceConfig.SaveVersions([]atc.Version{{"version": "1"}})
-					Expect(err).ToNot(HaveOccurred())
-
-					cachedVersionsDB, err := pipeline.LoadVersionsDB()
-					Expect(err).ToNot(HaveOccurred())
-					Expect(versionsDB == cachedVersionsDB).To(BeTrue(), "Expected VersionsDB to be the same object")
-				})
-			})
-		})
-	})
-
->>>>>>> 4a191e71
 	Describe("Dashboard", func() {
 		It("returns a Dashboard object with a DashboardJob corresponding to each configured job", func() {
 			job, found, err := pipeline.Job("job-name")
