--- conflicted
+++ resolved
@@ -42,16 +42,7 @@
 	externalURL string,
 	rateLimiter RateLimiter,
 	policyChecker policy.Checker,
-<<<<<<< HEAD
 	globalSecrets creds.Secrets,
-) StepperFactory {
-	return &stepperFactory{
-		coreFactory:   coreFactory,
-		externalURL:   externalURL,
-		rateLimiter:   rateLimiter,
-		policyChecker: policyChecker,
-		globalSecrets: globalSecrets,
-=======
 	artifactSourcer worker.ArtifactSourcer,
 	dbWorkerFactory db.WorkerFactory,
 	lockFactory lock.LockFactory,
@@ -61,29 +52,22 @@
 		externalURL:     externalURL,
 		rateLimiter:     rateLimiter,
 		policyChecker:   policyChecker,
+		globalSecrets:   globalSecrets,
 		artifactSourcer: artifactSourcer,
 		dbWorkerFactory: dbWorkerFactory,
 		lockFactory:     lockFactory,
->>>>>>> 28153d0c
 	}
 }
 
 type stepperFactory struct {
-<<<<<<< HEAD
-	coreFactory   CoreStepFactory
-	externalURL   string
-	rateLimiter   RateLimiter
-	policyChecker policy.Checker
-	globalSecrets creds.Secrets
-=======
 	coreFactory     CoreStepFactory
 	externalURL     string
 	rateLimiter     RateLimiter
 	policyChecker   policy.Checker
+	globalSecrets   creds.Secrets
 	artifactSourcer worker.ArtifactSourcer
 	dbWorkerFactory db.WorkerFactory
 	lockFactory     lock.LockFactory
->>>>>>> 28153d0c
 }
 
 func (factory *stepperFactory) StepperForBuild(build db.Build) (exec.Stepper, error) {
@@ -102,6 +86,7 @@
 		plan:            plan,
 		rateLimiter:     factory.rateLimiter,
 		policyChecker:   factory.policyChecker,
+		globalSecrets:   factory.globalSecrets,
 		artifactSourcer: factory.artifactSourcer,
 		dbWorkerFactory: factory.dbWorkerFactory,
 		lockFactory:     factory.lockFactory,
@@ -224,11 +209,7 @@
 		plan.Across.Vars,
 		steps,
 		plan.Across.FailFast,
-<<<<<<< HEAD
-		buildDelegateFactory(build, plan, factory.rateLimiter, factory.policyChecker, factory.globalSecrets),
-=======
-		factory.buildDelegateFactory(build, plan),
->>>>>>> 28153d0c
+		factory.buildDelegateFactory(build, plan),
 		stepMetadata,
 	)
 }
@@ -332,11 +313,7 @@
 		plan,
 		stepMetadata,
 		containerMetadata,
-<<<<<<< HEAD
-		buildDelegateFactory(build, plan, factory.rateLimiter, factory.policyChecker, factory.globalSecrets),
-=======
-		factory.buildDelegateFactory(build, plan),
->>>>>>> 28153d0c
+		factory.buildDelegateFactory(build, plan),
 	)
 }
 
@@ -359,11 +336,7 @@
 		plan,
 		stepMetadata,
 		containerMetadata,
-<<<<<<< HEAD
-		buildDelegateFactory(build, plan, factory.rateLimiter, factory.policyChecker, factory.globalSecrets),
-=======
-		factory.buildDelegateFactory(build, plan),
->>>>>>> 28153d0c
+		factory.buildDelegateFactory(build, plan),
 	)
 }
 
@@ -385,11 +358,7 @@
 		plan,
 		stepMetadata,
 		containerMetadata,
-<<<<<<< HEAD
-		buildDelegateFactory(build, plan, factory.rateLimiter, factory.policyChecker, factory.globalSecrets),
-=======
-		factory.buildDelegateFactory(build, plan),
->>>>>>> 28153d0c
+		factory.buildDelegateFactory(build, plan),
 	)
 }
 
@@ -412,11 +381,7 @@
 		plan,
 		stepMetadata,
 		containerMetadata,
-<<<<<<< HEAD
-		buildDelegateFactory(build, plan, factory.rateLimiter, factory.policyChecker, factory.globalSecrets),
-=======
-		factory.buildDelegateFactory(build, plan),
->>>>>>> 28153d0c
+		factory.buildDelegateFactory(build, plan),
 	)
 }
 
@@ -431,8 +396,7 @@
 	return factory.coreFactory.SetPipelineStep(
 		plan,
 		stepMetadata,
-<<<<<<< HEAD
-		buildDelegateFactory(build, plan, factory.rateLimiter, factory.policyChecker, factory.globalSecrets),
+		factory.buildDelegateFactory(build, plan),
 	)
 }
 
@@ -445,10 +409,7 @@
 	return factory.coreFactory.GetVarStep(
 		plan,
 		stepMetadata,
-		buildDelegateFactory(build, plan, factory.rateLimiter, factory.policyChecker, factory.globalSecrets),
-=======
-		factory.buildDelegateFactory(build, plan),
->>>>>>> 28153d0c
+		factory.buildDelegateFactory(build, plan),
 	)
 }
 
@@ -463,11 +424,7 @@
 	return factory.coreFactory.LoadVarStep(
 		plan,
 		stepMetadata,
-<<<<<<< HEAD
-		buildDelegateFactory(build, plan, factory.rateLimiter, factory.policyChecker, factory.globalSecrets),
-=======
-		factory.buildDelegateFactory(build, plan),
->>>>>>> 28153d0c
+		factory.buildDelegateFactory(build, plan),
 	)
 }
 
