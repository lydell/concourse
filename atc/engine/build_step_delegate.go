--- conflicted
+++ resolved
@@ -214,17 +214,10 @@
 	getPlan atc.Plan,
 	checkPlan *atc.Plan,
 	privileged bool,
-<<<<<<< HEAD
-) (runtime.ImageSpec, error) {
-	err := delegate.checkImagePolicy(image, privileged)
-	if err != nil {
-		return runtime.ImageSpec{}, err
-=======
-) (worker.ImageSpec, db.ResourceCache, error) {
+) (runtime.ImageSpec, db.ResourceCache, error) {
 	err := delegate.checkImagePolicy(getPlan.Get.Source, getPlan.Get.Type, privileged)
 	if err != nil {
-		return worker.ImageSpec{}, nil, err
->>>>>>> 21f7a743
+		return runtime.ImageSpec{}, nil, err
 	}
 
 	fetchState := delegate.state.NewLocalScope()
@@ -232,122 +225,42 @@
 	if checkPlan != nil {
 		ok, err := fetchState.Run(ctx, *checkPlan)
 		if err != nil {
-<<<<<<< HEAD
-			return runtime.ImageSpec{}, fmt.Errorf("save image check event: %w", err)
-		}
-
-		ok, err := fetchState.Run(ctx, checkPlan)
-		if err != nil {
-			return runtime.ImageSpec{}, err
+			return runtime.ImageSpec{}, nil, err
 		}
 
 		if !ok {
-			return runtime.ImageSpec{}, fmt.Errorf("image check failed")
-		}
-
-		if !fetchState.Result(checkID, &version) {
-			return runtime.ImageSpec{}, fmt.Errorf("check did not return a version")
-		}
-	}
-
-	getID := delegate.planID + "/image-get"
-
-	getPlan := atc.Plan{
-		ID: getID,
-		Get: &atc.GetPlan{
-			Name:    imageName,
-			Type:    image.Type,
-			Source:  image.Source,
-			Version: &version,
-			Params:  image.Params,
-
-			VersionedResourceTypes: types,
-
-			Tags: image.Tags,
-		},
-	}
-
-	err = delegate.build.SaveEvent(event.ImageGet{
-		Time: delegate.clock.Now().Unix(),
-		Origin: event.Origin{
-			ID: event.OriginID(delegate.planID),
-		},
-		PublicPlan: getPlan.Public(),
-	})
-	if err != nil {
-		return runtime.ImageSpec{}, fmt.Errorf("save image get event: %w", err)
+			return runtime.ImageSpec{}, nil, fmt.Errorf("image check failed")
+		}
 	}
 
 	ok, err := fetchState.Run(ctx, getPlan)
 	if err != nil {
-		return runtime.ImageSpec{}, err
+		return runtime.ImageSpec{}, nil, err
 	}
 
 	if !ok {
-		return runtime.ImageSpec{}, fmt.Errorf("image fetching failed")
-	}
-
-	var cache db.UsedResourceCache
-	if !fetchState.Result(getID, &cache) {
-		return runtime.ImageSpec{}, fmt.Errorf("get did not return a cache")
-=======
-			return worker.ImageSpec{}, nil, err
-		}
-
-		if !ok {
-			return worker.ImageSpec{}, nil, fmt.Errorf("image check failed")
-		}
-	}
-
-	ok, err := fetchState.Run(ctx, getPlan)
-	if err != nil {
-		return worker.ImageSpec{}, nil, err
-	}
-
-	if !ok {
-		return worker.ImageSpec{}, nil, fmt.Errorf("image fetching failed")
+		return runtime.ImageSpec{}, nil, fmt.Errorf("image fetching failed")
 	}
 
 	var result exec.GetResult
 	if !fetchState.Result(getPlan.ID, &result) {
-		return worker.ImageSpec{}, nil, fmt.Errorf("get did not return a result")
->>>>>>> 21f7a743
+		return runtime.ImageSpec{}, nil, fmt.Errorf("get did not return a result")
 	}
 
 	err = delegate.build.SaveImageResourceVersion(result.ResourceCache)
 	if err != nil {
-<<<<<<< HEAD
-		return runtime.ImageSpec{}, fmt.Errorf("save image version: %w", err)
-	}
-
-	artifact, found := fetchState.ArtifactRepository().ArtifactFor(build.ArtifactName(imageName))
+		return runtime.ImageSpec{}, nil, fmt.Errorf("save image version: %w", err)
+	}
+
+	artifact, found := fetchState.ArtifactRepository().ArtifactFor(build.ArtifactName(result.Name))
 	if !found {
-		return runtime.ImageSpec{}, fmt.Errorf("fetched artifact not found")
+		return runtime.ImageSpec{}, nil, fmt.Errorf("fetched artifact not found")
 	}
 
 	return runtime.ImageSpec{
 		ImageArtifact: artifact,
 		Privileged:    privileged,
-	}, nil
-=======
-		return worker.ImageSpec{}, nil, fmt.Errorf("save image version: %w", err)
-	}
-
-	art, found := fetchState.ArtifactRepository().ArtifactFor(build.ArtifactName(result.Name))
-	if !found {
-		return worker.ImageSpec{}, nil, fmt.Errorf("fetched artifact not found")
-	}
-
-	source, err := delegate.artifactSourcer.SourceImage(lagerctx.FromContext(ctx), art)
-	if err != nil {
-		return worker.ImageSpec{}, nil, fmt.Errorf("wire image: %w", err)
-	}
-
-	return worker.ImageSpec{
-		ImageArtifactSource: source,
-		Privileged:          privileged,
 	}, result.ResourceCache, nil
->>>>>>> 21f7a743
 }
 
 func (delegate *buildStepDelegate) ConstructAcrossSubsteps(templateBytes []byte, acrossVars []atc.AcrossVar, valueCombinations [][]interface{}) ([]atc.VarScopedPlan, error) {
