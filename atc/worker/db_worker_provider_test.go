package worker_test

import (
	"context"
	"errors"
	"fmt"
	"net"
	"net/http"

	"code.cloudfoundry.org/garden/client"
	"code.cloudfoundry.org/garden/client/connection"
	gfakes "code.cloudfoundry.org/garden/gardenfakes"
	"code.cloudfoundry.org/garden/server"
	"code.cloudfoundry.org/lager/lagertest"
	"github.com/concourse/baggageclaim"
	"github.com/concourse/concourse/atc"
	"github.com/concourse/concourse/atc/db"
	"github.com/concourse/concourse/atc/db/dbfakes"
	"github.com/concourse/concourse/atc/db/lock/lockfakes"
	. "github.com/concourse/concourse/atc/worker"
	"github.com/concourse/concourse/atc/worker/workerfakes"
	"github.com/concourse/retryhttp/retryhttpfakes"
	"github.com/cppforlife/go-semi-semantic/version"

	"time"

	. "github.com/onsi/ginkgo"
	. "github.com/onsi/gomega"
	"github.com/onsi/gomega/ghttp"
)

var _ = Describe("DBProvider", func() {
	var (
		fakeLockFactory *lockfakes.FakeLockFactory

		logger *lagertest.TestLogger

		fakeGardenBackend                 *gfakes.FakeBackend
		gardenAddr                        string
		baggageclaimURL                   string
		wantWorkerVersion                 version.Version
		baggageclaimServer                *ghttp.Server
		gardenServer                      *server.GardenServer
		provider                          WorkerProvider
		baggageclaimResponseHeaderTimeout time.Duration

		fakeImageFactory                    *workerfakes.FakeImageFactory
		fakeImageFetchingDelegate           *workerfakes.FakeImageFetchingDelegate
		fakeDBVolumeRepository              *dbfakes.FakeVolumeRepository
		fakeDBWorkerFactory                 *dbfakes.FakeWorkerFactory
		fakeDBTeamFactory                   *dbfakes.FakeTeamFactory
		fakeDBWorkerBaseResourceTypeFactory *dbfakes.FakeWorkerBaseResourceTypeFactory
		fakeDBWorkerTaskCacheFactory        *dbfakes.FakeWorkerTaskCacheFactory
		fakeDBResourceCacheFactory          *dbfakes.FakeResourceCacheFactory
		fakeDBResourceConfigFactory         *dbfakes.FakeResourceConfigFactory
		fakeCreatingContainer               *dbfakes.FakeCreatingContainer
		fakeCreatedContainer                *dbfakes.FakeCreatedContainer

		fakeDBTeam *dbfakes.FakeTeam

		workers    []Worker
		workersErr error

		fakeWorker1 *dbfakes.FakeWorker
		fakeWorker2 *dbfakes.FakeWorker
	)

	BeforeEach(func() {
		var err error

		baggageclaimServer = ghttp.NewServer()

		baggageclaimServer.RouteToHandler("POST", "/volumes", ghttp.RespondWithJSONEncoded(
			http.StatusCreated,
			baggageclaim.VolumeResponse{Handle: "vol-handle"},
		))
		baggageclaimServer.RouteToHandler("PUT", "/volumes/vol-handle/ttl", ghttp.RespondWith(
			http.StatusNoContent,
			nil,
		))
		baggageclaimServer.RouteToHandler("GET", "/volumes/vol-handle", ghttp.RespondWithJSONEncoded(
			http.StatusOK,
			baggageclaim.VolumeResponse{Handle: "vol-handle"},
		))
		baggageclaimServer.RouteToHandler("GET", "/volumes/certificates", ghttp.RespondWithJSONEncoded(
			http.StatusOK,
			baggageclaim.VolumeResponse{Handle: "certificates", Path: "/resource/certs"},
		))

		gardenAddr = fmt.Sprintf("0.0.0.0:%d", 8888+GinkgoParallelNode())
		fakeGardenBackend = new(gfakes.FakeBackend)
		logger = lagertest.NewTestLogger("test")
		gardenServer = server.New("tcp", gardenAddr, 0, fakeGardenBackend, logger)
		baggageclaimResponseHeaderTimeout = 10 * time.Minute

		go func() {
			defer GinkgoRecover()
			err = gardenServer.ListenAndServe()
			Expect(err).NotTo(HaveOccurred())

		}()

		apiClient := client.New(connection.New("tcp", gardenAddr))
		Eventually(apiClient.Ping).Should(Succeed())

		err = gardenServer.SetupBomberman()
		Expect(err).NotTo(HaveOccurred())

		worker1Version := "1.2.3"

		fakeWorker1 = new(dbfakes.FakeWorker)
		fakeWorker1.NameReturns("some-worker")
		fakeWorker1.GardenAddrReturns(&gardenAddr)
		fakeWorker1.BaggageclaimURLReturns(&baggageclaimURL)
		fakeWorker1.StateReturns(db.WorkerStateRunning)
		fakeWorker1.ActiveContainersReturns(2)
		fakeWorker1.ResourceTypesReturns([]atc.WorkerResourceType{
			{Type: "some-resource-a", Image: "some-image-a"}})

		fakeWorker1.VersionReturns(&worker1Version)

		worker2Version := "1.2.4"

		fakeWorker2 = new(dbfakes.FakeWorker)
		fakeWorker2.NameReturns("some-other-worker")
		fakeWorker2.GardenAddrReturns(&gardenAddr)
		fakeWorker2.BaggageclaimURLReturns(&baggageclaimURL)
		fakeWorker2.StateReturns(db.WorkerStateRunning)
		fakeWorker2.ActiveContainersReturns(2)
		fakeWorker2.ResourceTypesReturns([]atc.WorkerResourceType{
			{Type: "some-resource-b", Image: "some-image-b"}})

		fakeWorker2.VersionReturns(&worker2Version)

		fakeImageFactory = new(workerfakes.FakeImageFactory)
		fakeImage := new(workerfakes.FakeImage)
		fakeImage.FetchForContainerReturns(FetchedImage{}, nil)
		fakeImageFactory.GetImageReturns(fakeImage, nil)
		fakeImageFetchingDelegate = new(workerfakes.FakeImageFetchingDelegate)
		fakeDBTeamFactory = new(dbfakes.FakeTeamFactory)
		fakeDBTeam = new(dbfakes.FakeTeam)
		fakeDBTeam.IDReturns(1)
		fakeDBTeamFactory.GetByIDReturns(fakeDBTeam)
		fakeDBVolumeRepository = new(dbfakes.FakeVolumeRepository)

		fakeBackOffFactory := new(retryhttpfakes.FakeBackOffFactory)
		fakeBackOff := new(retryhttpfakes.FakeBackOff)
		fakeBackOffFactory.NewBackOffReturns(fakeBackOff)
		fakeDBResourceCacheFactory = new(dbfakes.FakeResourceCacheFactory)
		fakeDBResourceConfigFactory = new(dbfakes.FakeResourceConfigFactory)
		fakeDBWorkerBaseResourceTypeFactory = new(dbfakes.FakeWorkerBaseResourceTypeFactory)
		fakeDBWorkerTaskCacheFactory = new(dbfakes.FakeWorkerTaskCacheFactory)
		fakeLock := new(lockfakes.FakeLock)

		fakeLockFactory = new(lockfakes.FakeLockFactory)
		fakeLockFactory.AcquireReturns(fakeLock, true, nil)

		fakeDBWorkerFactory = new(dbfakes.FakeWorkerFactory)

		wantWorkerVersion, err = version.NewVersionFromString("1.1.0")
		Expect(err).ToNot(HaveOccurred())

		provider = NewDBWorkerProvider(
			fakeLockFactory,
			fakeBackOffFactory,
			fakeImageFactory,
			fakeDBResourceCacheFactory,
			fakeDBResourceConfigFactory,
			fakeDBWorkerBaseResourceTypeFactory,
			fakeDBWorkerTaskCacheFactory,
			fakeDBVolumeRepository,
			fakeDBTeamFactory,
			fakeDBWorkerFactory,
			wantWorkerVersion,
			baggageclaimResponseHeaderTimeout,
		)
		baggageclaimURL = baggageclaimServer.URL()
	})

	AfterEach(func() {
		gardenServer.Stop()

		Eventually(func() error {
			conn, err := net.Dial("tcp", gardenAddr)
			if err == nil {
				conn.Close()
			}

			return err
		}).Should(HaveOccurred())

		baggageclaimServer.Close()
	})

	Describe("RunningWorkers", func() {
		JustBeforeEach(func() {
			workers, workersErr = provider.RunningWorkers(logger)
		})

		Context("when the database yields workers", func() {
			BeforeEach(func() {
				fakeDBWorkerFactory.WorkersReturns([]db.Worker{fakeWorker1, fakeWorker2}, nil)
				fakeDBWorkerFactory.BuildContainersCountPerWorkerReturns(map[string]int{
					fakeWorker1.Name(): 57,
					fakeWorker2.Name(): 68,
				}, nil)
			})

			It("succeeds", func() {
				Expect(workersErr).NotTo(HaveOccurred())
			})

			It("returns a worker for each one", func() {
				Expect(workers).To(HaveLen(2))
			})

			It("correctly populates the numBuildContainers field in each worker", func() {
				Expect([]int{workers[0].BuildContainers(), workers[1].BuildContainers()}).To(ConsistOf(57, 68))
			})

			Context("when some of the workers returned are stalled or landing", func() {
				BeforeEach(func() {
					landingWorker := new(dbfakes.FakeWorker)
					landingWorker.NameReturns("landing-worker")
					landingWorker.GardenAddrReturns(&gardenAddr)
					landingWorker.BaggageclaimURLReturns(&baggageclaimURL)
					landingWorker.StateReturns(db.WorkerStateLanding)
					landingWorker.ActiveContainersReturns(5)
					landingWorker.ResourceTypesReturns([]atc.WorkerResourceType{
						{Type: "some-resource-b", Image: "some-image-b"}})

					stalledWorker := new(dbfakes.FakeWorker)
					stalledWorker.NameReturns("stalled-worker")
					stalledWorker.GardenAddrReturns(&gardenAddr)
					stalledWorker.BaggageclaimURLReturns(&baggageclaimURL)
					stalledWorker.StateReturns(db.WorkerStateStalled)
					stalledWorker.ActiveContainersReturns(0)
					stalledWorker.ResourceTypesReturns([]atc.WorkerResourceType{
						{Type: "some-resource-b", Image: "some-image-b"}})

					fakeDBWorkerFactory.WorkersReturns(
						[]db.Worker{
							fakeWorker1,
							stalledWorker,
							landingWorker,
						}, nil)
				})

				It("only returns workers for the running ones", func() {
					Expect(workers).To(HaveLen(1))
					Expect(workersErr).NotTo(HaveOccurred())
				})
			})

			Context("when a worker's major version is higher or lower than the atc worker version", func() {
				BeforeEach(func() {
					worker1 := new(dbfakes.FakeWorker)
					worker1.NameReturns("worker-1")
					worker1.GardenAddrReturns(&gardenAddr)
					worker1.BaggageclaimURLReturns(&baggageclaimURL)
					worker1.StateReturns(db.WorkerStateRunning)
					worker1.ActiveContainersReturns(5)
					worker1.ResourceTypesReturns([]atc.WorkerResourceType{
						{Type: "some-resource-b", Image: "some-image-b"}})
					version1 := "1.1.0"
					worker1.VersionReturns(&version1)

					worker2 := new(dbfakes.FakeWorker)
					worker2.NameReturns("worker-2")
					worker2.GardenAddrReturns(&gardenAddr)
					worker2.BaggageclaimURLReturns(&baggageclaimURL)
					worker2.StateReturns(db.WorkerStateRunning)
					worker2.ActiveContainersReturns(0)
					worker2.ResourceTypesReturns([]atc.WorkerResourceType{
						{Type: "some-resource-b", Image: "some-image-b"}})
					version2 := "2.0.0"
					worker2.VersionReturns(&version2)

					worker3 := new(dbfakes.FakeWorker)
					worker3.NameReturns("worker-2")
					worker3.GardenAddrReturns(&gardenAddr)
					worker3.BaggageclaimURLReturns(&baggageclaimURL)
					worker3.StateReturns(db.WorkerStateRunning)
					worker3.ActiveContainersReturns(0)
					worker3.ResourceTypesReturns([]atc.WorkerResourceType{
						{Type: "some-resource-b", Image: "some-image-b"}})
					version3 := "0.0.0"
					worker3.VersionReturns(&version3)

					fakeDBWorkerFactory.WorkersReturns(
						[]db.Worker{
							worker3,
							worker2,
							worker1,
						}, nil)
				})

				It("only returns workers with same major version", func() {
					Expect(workers).To(HaveLen(1))
					Expect(workers[0].Name()).To(Equal("worker-1"))
					Expect(workersErr).NotTo(HaveOccurred())
				})
			})

			Context("when a worker's minor version is higher or lower than the atc worker version", func() {
				BeforeEach(func() {
					worker1 := new(dbfakes.FakeWorker)
					worker1.NameReturns("worker-1")
					worker1.GardenAddrReturns(&gardenAddr)
					worker1.BaggageclaimURLReturns(&baggageclaimURL)
					worker1.StateReturns(db.WorkerStateRunning)
					worker1.ActiveContainersReturns(5)
					worker1.ResourceTypesReturns([]atc.WorkerResourceType{
						{Type: "some-resource-b", Image: "some-image-b"}})
					version1 := "1.1.0"
					worker1.VersionReturns(&version1)

					worker2 := new(dbfakes.FakeWorker)
					worker2.NameReturns("worker-2")
					worker2.GardenAddrReturns(&gardenAddr)
					worker2.BaggageclaimURLReturns(&baggageclaimURL)
					worker2.StateReturns(db.WorkerStateRunning)
					worker2.ActiveContainersReturns(0)
					worker2.ResourceTypesReturns([]atc.WorkerResourceType{
						{Type: "some-resource-b", Image: "some-image-b"}})
					version2 := "1.2.0"
					worker2.VersionReturns(&version2)

					worker3 := new(dbfakes.FakeWorker)
					worker3.NameReturns("worker-2")
					worker3.GardenAddrReturns(&gardenAddr)
					worker3.BaggageclaimURLReturns(&baggageclaimURL)
					worker3.StateReturns(db.WorkerStateRunning)
					worker3.ActiveContainersReturns(0)
					worker3.ResourceTypesReturns([]atc.WorkerResourceType{
						{Type: "some-resource-b", Image: "some-image-b"}})
					version3 := "1.0.0"
					worker3.VersionReturns(&version3)

					fakeDBWorkerFactory.WorkersReturns(
						[]db.Worker{
							worker3,
							worker2,
							worker1,
						}, nil)
				})

				It("only returns workers with same or higher minor version", func() {
					Expect(workers).To(HaveLen(2))
					Expect(workers[1].Name()).To(Equal("worker-1"))
					Expect(workers[0].Name()).To(Equal("worker-2"))
					Expect(workersErr).NotTo(HaveOccurred())
				})
			})

			Context("when a worker does not have a version (outdated)", func() {
				BeforeEach(func() {
					worker1 := new(dbfakes.FakeWorker)
					worker1.NameReturns("worker-1")
					worker1.GardenAddrReturns(&gardenAddr)
					worker1.BaggageclaimURLReturns(&baggageclaimURL)
					worker1.StateReturns(db.WorkerStateRunning)
					worker1.ActiveContainersReturns(5)
					worker1.ResourceTypesReturns([]atc.WorkerResourceType{
						{Type: "some-resource-b", Image: "some-image-b"}})

					fakeDBWorkerFactory.WorkersReturns(
						[]db.Worker{
							worker1,
						}, nil)
				})

				It("does not return the worker", func() {
					Expect(workers).To(BeEmpty())
					Expect(workersErr).NotTo(HaveOccurred())
				})
			})

			Context("when a worker's version is incorretly formatted", func() {
				BeforeEach(func() {
					worker1 := new(dbfakes.FakeWorker)
					worker1.NameReturns("worker-1")
					worker1.GardenAddrReturns(&gardenAddr)
					worker1.BaggageclaimURLReturns(&baggageclaimURL)
					worker1.StateReturns(db.WorkerStateRunning)
					worker1.ActiveContainersReturns(5)
					worker1.ResourceTypesReturns([]atc.WorkerResourceType{
						{Type: "some-resource-b", Image: "some-image-b"}})
					version1 := "1.1..0.2-bogus=version"
					worker1.VersionReturns(&version1)

					fakeDBWorkerFactory.WorkersReturns(
						[]db.Worker{
							worker1,
						}, nil)
				})

				It("does not return the worker", func() {
					Expect(workers).To(BeEmpty())
					Expect(workersErr).NotTo(HaveOccurred())
				})
			})

			Context("creating the connection to garden", func() {
				var (
					containerSpec ContainerSpec
					workerSpec    WorkerSpec
				)

				JustBeforeEach(func() {
					containerSpec = ContainerSpec{
						ImageSpec: ImageSpec{
							ResourceType: "some-resource-a",
						},
					}

					workerSpec = WorkerSpec{
						ResourceType: "some-resource-a",
					}

					fakeContainer := new(gfakes.FakeContainer)
					fakeContainer.HandleReturns("created-handle")

					fakeGardenBackend.CreateReturns(fakeContainer, nil)
					fakeGardenBackend.LookupReturns(fakeContainer, nil)

					By("connecting to the worker")
					fakeDBWorkerFactory.GetWorkerReturns(fakeWorker1, true, nil)
<<<<<<< HEAD
					container, err := workers[0].FindOrCreateContainer(context.TODO(), logger, fakeImageFetchingDelegate, db.NewBuildStepContainerOwner(42, atc.PlanID("some-plan-id"), 1), db.ContainerMetadata{}, spec, nil)
=======
					container, err := workers[0].FindOrCreateContainer(context.TODO(), logger, fakeImageFetchingDelegate, db.NewBuildStepContainerOwner(42, atc.PlanID("some-plan-id"), 1), db.ContainerMetadata{}, containerSpec, workerSpec, nil)
>>>>>>> 0cba188c
					Expect(err).NotTo(HaveOccurred())

					err = container.Destroy()
					Expect(err).NotTo(HaveOccurred())

					By("restarting the worker with a new address")
					gardenServer.Stop()

					Eventually(func() error {
						conn, err := net.Dial("tcp", gardenAddr)
						if err == nil {
							conn.Close()
						}

						return err
					}).Should(HaveOccurred())

					gardenAddr = fmt.Sprintf("0.0.0.0:%d", 7777+GinkgoParallelNode())

					gardenServer = server.New("tcp", gardenAddr, 0, fakeGardenBackend, logger)
					err = gardenServer.Start()
					Expect(err).NotTo(HaveOccurred())
				})
			})

			Describe("a created container", func() {
				BeforeEach(func() {
					createdVolume := new(dbfakes.FakeCreatedVolume)
					createdVolume.HandleReturns("vol-handle")
					fakeDBWorkerFactory.GetWorkerReturns(fakeWorker1, true, nil)
					fakeDBVolumeRepository.FindContainerVolumeReturns(nil, createdVolume, nil)
					fakeDBVolumeRepository.FindBaseResourceTypeVolumeReturns(nil, createdVolume, nil)

					fakeCreatingContainer = new(dbfakes.FakeCreatingContainer)
					fakeCreatingContainer.HandleReturns("some-handle")
					fakeCreatedContainer = new(dbfakes.FakeCreatedContainer)
					fakeCreatingContainer.CreatedReturns(fakeCreatedContainer, nil)
					fakeWorker1.CreateContainerReturns(fakeCreatingContainer, nil)

					workerBaseResourceType := &db.UsedWorkerBaseResourceType{ID: 42}
					fakeDBWorkerBaseResourceTypeFactory.FindReturns(workerBaseResourceType, true, nil)
				})

				It("calls through to garden", func() {
					containerSpec := ContainerSpec{
						ImageSpec: ImageSpec{
							ResourceType: "some-resource-a",
						},
					}

					workerSpec := WorkerSpec{
						ResourceType: "some-resource-a",
					}

					fakeContainer := new(gfakes.FakeContainer)
					fakeContainer.HandleReturns("created-handle")

					fakeGardenBackend.CreateReturns(fakeContainer, nil)
					fakeGardenBackend.LookupReturns(fakeContainer, nil)

<<<<<<< HEAD
					container, err := workers[0].FindOrCreateContainer(context.TODO(), logger, fakeImageFetchingDelegate, db.NewBuildStepContainerOwner(42, atc.PlanID("some-plan-id"), 1), db.ContainerMetadata{}, spec, nil)
=======
					container, err := workers[0].FindOrCreateContainer(context.TODO(), logger, fakeImageFetchingDelegate, db.NewBuildStepContainerOwner(42, atc.PlanID("some-plan-id"), 1), db.ContainerMetadata{}, containerSpec, workerSpec, nil)
>>>>>>> 0cba188c
					Expect(err).NotTo(HaveOccurred())

					Expect(container.Handle()).To(Equal("created-handle"))

					Expect(fakeGardenBackend.CreateCallCount()).To(Equal(1))

					err = container.Destroy()
					Expect(err).NotTo(HaveOccurred())

					Expect(fakeGardenBackend.DestroyCallCount()).To(Equal(1))
					Expect(fakeGardenBackend.DestroyArgsForCall(0)).To(Equal("created-handle"))
				})
			})
		})

		Context("when the database fails to return workers", func() {
			disaster := errors.New("nope")

			BeforeEach(func() {
				fakeDBWorkerFactory.WorkersReturns(nil, disaster)
			})

			It("returns the error", func() {
				Expect(workersErr).To(Equal(disaster))
			})
		})
	})

	Describe("FindWorkerForContainer", func() {
		var (
			foundWorker Worker
			found       bool
			findErr     error
		)

		JustBeforeEach(func() {
			foundWorker, found, findErr = provider.FindWorkerForContainer(
				logger,
				345278,
				"some-handle",
			)
		})

		Context("when the worker is found", func() {
			var fakeExistingWorker *dbfakes.FakeWorker

			BeforeEach(func() {
				addr := "1.2.3.4:7777"

				fakeExistingWorker = new(dbfakes.FakeWorker)
				fakeExistingWorker.NameReturns("some-worker")
				fakeExistingWorker.GardenAddrReturns(&addr)
				workerVersion := "1.1.0"
				fakeExistingWorker.VersionReturns(&workerVersion)

				fakeDBTeam.FindWorkerForContainerReturns(fakeExistingWorker, true, nil)
			})

			It("returns true", func() {
				Expect(found).To(BeTrue())
				Expect(findErr).ToNot(HaveOccurred())
			})

			It("returns the worker", func() {
				Expect(foundWorker).ToNot(BeNil())
				Expect(foundWorker.Name()).To(Equal("some-worker"))
			})

			It("found the worker for the right handle", func() {
				handle := fakeDBTeam.FindWorkerForContainerArgsForCall(0)
				Expect(handle).To(Equal("some-handle"))
			})

			It("found the right team", func() {
				actualTeam := fakeDBTeamFactory.GetByIDArgsForCall(0)
				Expect(actualTeam).To(Equal(345278))
			})

			Context("when the worker version is outdated", func() {
				BeforeEach(func() {
					fakeExistingWorker.VersionReturns(nil)
				})

				It("returns an error", func() {
					Expect(findErr).ToNot(HaveOccurred())
					Expect(foundWorker).To(BeNil())
					Expect(found).To(BeFalse())
				})
			})
		})

		Context("when the worker is not found", func() {
			BeforeEach(func() {
				fakeDBTeam.FindWorkerForContainerReturns(nil, false, nil)
			})

			It("returns false", func() {
				Expect(findErr).ToNot(HaveOccurred())
				Expect(foundWorker).To(BeNil())
				Expect(found).To(BeFalse())
			})
		})

		Context("when finding the worker fails", func() {
			disaster := errors.New("nope")

			BeforeEach(func() {
				fakeDBTeam.FindWorkerForContainerReturns(nil, false, disaster)
			})

			It("returns the error", func() {
				Expect(findErr).To(Equal(disaster))
				Expect(foundWorker).To(BeNil())
				Expect(found).To(BeFalse())
			})
		})
	})

	Describe("FindWorkersForContainerByOwner", func() {
		var (
			fakeOwner *dbfakes.FakeContainerOwner

			foundWorkers []Worker
			findErr      error
		)

		BeforeEach(func() {
			fakeOwner = new(dbfakes.FakeContainerOwner)
		})

		JustBeforeEach(func() {
			foundWorkers, findErr = provider.FindWorkersForContainerByOwner(
				logger,
				fakeOwner,
			)
		})

		Context("when there is a worker", func() {
			var fakeExistingWorker *dbfakes.FakeWorker

			BeforeEach(func() {
				addr := "1.2.3.4:7777"

				fakeExistingWorker = new(dbfakes.FakeWorker)
				fakeExistingWorker.NameReturns("some-worker")
				fakeExistingWorker.GardenAddrReturns(&addr)
				workerVersion := "1.1.0"
				fakeExistingWorker.VersionReturns(&workerVersion)

<<<<<<< HEAD
				fakeDBWorkerFactory.FindWorkerForContainerByOwnerReturns(fakeExistingWorker, true, nil)
=======
				fakeDBWorkerFactory.FindWorkersForContainerByOwnerReturns([]db.Worker{fakeExistingWorker}, nil)
>>>>>>> 0cba188c
			})

			It("finds the worker", func() {
				Expect(foundWorkers).To(HaveLen(1))
				Expect(foundWorkers[0].Name()).To(Equal("some-worker"))
				Expect(findErr).ToNot(HaveOccurred())
			})

			It("found the worker for the right owner", func() {
<<<<<<< HEAD
				owner := fakeDBWorkerFactory.FindWorkerForContainerByOwnerArgsForCall(0)
=======
				owner := fakeDBWorkerFactory.FindWorkersForContainerByOwnerArgsForCall(0)
>>>>>>> 0cba188c
				Expect(owner).To(Equal(fakeOwner))
			})

			Context("when the worker version is outdated", func() {
				BeforeEach(func() {
					fakeExistingWorker.VersionReturns(nil)
				})

				It("returns an error", func() {
					Expect(findErr).ToNot(HaveOccurred())
					Expect(foundWorkers).To(BeNil())
				})
			})
		})

		Context("when there are multiple workers", func() {
			var fakeExistingWorker *dbfakes.FakeWorker
			var fakeExistingWorker2 *dbfakes.FakeWorker
			var fakeExistingWorker3 *dbfakes.FakeWorker

			BeforeEach(func() {
				addr := "1.2.3.4:7777"

				fakeExistingWorker = new(dbfakes.FakeWorker)
				fakeExistingWorker.NameReturns("some-worker")
				fakeExistingWorker.GardenAddrReturns(&addr)
				workerVersion := "1.1.0"
				fakeExistingWorker.VersionReturns(&workerVersion)

				addr2 := "1.2.3.5:7777"
				fakeExistingWorker2 = new(dbfakes.FakeWorker)
				fakeExistingWorker2.NameReturns("some-worker-2")
				fakeExistingWorker2.GardenAddrReturns(&addr2)
				fakeExistingWorker2.VersionReturns(&workerVersion)

				addr3 := "1.2.3.6:7777"
				fakeExistingWorker3 = new(dbfakes.FakeWorker)
				fakeExistingWorker3.NameReturns("some-worker-3")
				fakeExistingWorker3.GardenAddrReturns(&addr3)
				fakeExistingWorker3.VersionReturns(&workerVersion)

				fakeDBWorkerFactory.FindWorkersForContainerByOwnerReturns([]db.Worker{fakeExistingWorker, fakeExistingWorker2, fakeExistingWorker3}, nil)
			})

			It("finds both the worker", func() {
				Expect(foundWorkers).To(HaveLen(3))

				workerNames := []string{}
				for _, w := range foundWorkers {
					workerNames = append(workerNames, w.Name())
				}

				Expect(workerNames).To(ConsistOf([]string{"some-worker", "some-worker-2", "some-worker-3"}))
				Expect(findErr).ToNot(HaveOccurred())
			})

			Context("when one of the worker version is outdated", func() {
				BeforeEach(func() {
					workerVersionOld := "1.0.0"
					fakeExistingWorker3.VersionReturns(&workerVersionOld)
				})

				It("returns the other two workers", func() {
					Expect(findErr).ToNot(HaveOccurred())
					Expect(foundWorkers).To(HaveLen(2))

					workerNames := []string{}
					for _, w := range foundWorkers {
						workerNames = append(workerNames, w.Name())
					}

					Expect(workerNames).To(ConsistOf([]string{"some-worker", "some-worker-2"}))
				})
			})
		})

		Context("when the worker is not found", func() {
			BeforeEach(func() {
				fakeDBWorkerFactory.FindWorkersForContainerByOwnerReturns([]db.Worker{}, nil)
			})

			It("returns empty list of workers", func() {
				Expect(findErr).ToNot(HaveOccurred())
				Expect(foundWorkers).To(BeNil())
			})
		})

		Context("when finding the worker fails", func() {
			disaster := errors.New("nope")

			BeforeEach(func() {
<<<<<<< HEAD
				fakeDBWorkerFactory.FindWorkerForContainerByOwnerReturns(nil, false, disaster)
=======
				fakeDBWorkerFactory.FindWorkersForContainerByOwnerReturns(nil, disaster)
>>>>>>> 0cba188c
			})

			It("returns the error", func() {
				Expect(findErr).To(Equal(disaster))
				Expect(foundWorkers).To(BeNil())
			})
		})
	})
})<|MERGE_RESOLUTION|>--- conflicted
+++ resolved
@@ -426,11 +426,7 @@
 
 					By("connecting to the worker")
 					fakeDBWorkerFactory.GetWorkerReturns(fakeWorker1, true, nil)
-<<<<<<< HEAD
-					container, err := workers[0].FindOrCreateContainer(context.TODO(), logger, fakeImageFetchingDelegate, db.NewBuildStepContainerOwner(42, atc.PlanID("some-plan-id"), 1), db.ContainerMetadata{}, spec, nil)
-=======
 					container, err := workers[0].FindOrCreateContainer(context.TODO(), logger, fakeImageFetchingDelegate, db.NewBuildStepContainerOwner(42, atc.PlanID("some-plan-id"), 1), db.ContainerMetadata{}, containerSpec, workerSpec, nil)
->>>>>>> 0cba188c
 					Expect(err).NotTo(HaveOccurred())
 
 					err = container.Destroy()
@@ -491,11 +487,7 @@
 					fakeGardenBackend.CreateReturns(fakeContainer, nil)
 					fakeGardenBackend.LookupReturns(fakeContainer, nil)
 
-<<<<<<< HEAD
-					container, err := workers[0].FindOrCreateContainer(context.TODO(), logger, fakeImageFetchingDelegate, db.NewBuildStepContainerOwner(42, atc.PlanID("some-plan-id"), 1), db.ContainerMetadata{}, spec, nil)
-=======
 					container, err := workers[0].FindOrCreateContainer(context.TODO(), logger, fakeImageFetchingDelegate, db.NewBuildStepContainerOwner(42, atc.PlanID("some-plan-id"), 1), db.ContainerMetadata{}, containerSpec, workerSpec, nil)
->>>>>>> 0cba188c
 					Expect(err).NotTo(HaveOccurred())
 
 					Expect(container.Handle()).To(Equal("created-handle"))
@@ -645,11 +637,7 @@
 				workerVersion := "1.1.0"
 				fakeExistingWorker.VersionReturns(&workerVersion)
 
-<<<<<<< HEAD
-				fakeDBWorkerFactory.FindWorkerForContainerByOwnerReturns(fakeExistingWorker, true, nil)
-=======
 				fakeDBWorkerFactory.FindWorkersForContainerByOwnerReturns([]db.Worker{fakeExistingWorker}, nil)
->>>>>>> 0cba188c
 			})
 
 			It("finds the worker", func() {
@@ -659,11 +647,7 @@
 			})
 
 			It("found the worker for the right owner", func() {
-<<<<<<< HEAD
-				owner := fakeDBWorkerFactory.FindWorkerForContainerByOwnerArgsForCall(0)
-=======
 				owner := fakeDBWorkerFactory.FindWorkersForContainerByOwnerArgsForCall(0)
->>>>>>> 0cba188c
 				Expect(owner).To(Equal(fakeOwner))
 			})
 
@@ -755,11 +739,7 @@
 			disaster := errors.New("nope")
 
 			BeforeEach(func() {
-<<<<<<< HEAD
-				fakeDBWorkerFactory.FindWorkerForContainerByOwnerReturns(nil, false, disaster)
-=======
 				fakeDBWorkerFactory.FindWorkersForContainerByOwnerReturns(nil, disaster)
->>>>>>> 0cba188c
 			})
 
 			It("returns the error", func() {
