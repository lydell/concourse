--- conflicted
+++ resolved
@@ -345,10 +345,7 @@
 
 #### <sub><sup><a name="5015" href="#5015">:link:</a></sup></sub> fix
 
-<<<<<<< HEAD
 * With #5015, worker state metrics will be emitted even for states with 0 workers, rather than not emitting the metric at all. This should make it easier to confirm that there are in fact 0 stalled workers as opposed to not having any knowledge of it.
-=======
-* Set a default value of `4h` for `rebalance-interval`. Previously, this value was unset. With the new default, the workers will reconnect to a randomly selected TSA (SSH Gateway) every 4h.
 
 #### <sub><sup><a name="5216" href="#5216">:link:</a></sup></sub> fix
 
@@ -357,11 +354,6 @@
 #### <sub><sup><a name="5148" href="#5148">:link:</a></sup></sub> feature
 
 * Improve the initial page load time by lazy-loading Javascript that isn't necessary for the first render. #5148
-
-[OpenTelemetry]: https://opentelemetry.io/
-[Jaeger]: https://www.jaegertracing.io/
-[Stackdriver]: https://cloud.google.com/trace/
-
 
 #### <sub><sup><a name="5113" href="#5113">:link:</a></sup></sub> feature
 
@@ -370,5 +362,4 @@
 
 #### <sub><sup><a name="5275" href="#5275">:link:</a></sup></sub> fix
 
-* Ensure the build page doesn't get reloaded when you highlight a log line, and fix auto-scrolling to a highlighted log line. #5275
->>>>>>> 0f8503de
+* Ensure the build page doesn't get reloaded when you highlight a log line, and fix auto-scrolling to a highlighted log line. #5275