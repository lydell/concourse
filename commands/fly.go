--- conflicted
+++ resolved
@@ -30,14 +30,10 @@
 	PausePipeline   PausePipelineCommand   `command:"pause-pipeline"   alias:"pp" description:"Pause a pipeline"`
 	UnpausePipeline UnpausePipelineCommand `command:"unpause-pipeline" alias:"up" description:"Un-pause a pipeline"`
 
-<<<<<<< HEAD
-	Builds     BuildsCommand     `command:"builds" alias:"bs" description:"List builds data"`
+	Builds     BuildsCommand     `command:"builds"      alias:"bs" description:"List builds data"`
 	AbortBuild AbortBuildCommand `command:"abort-build" alias:"ab" description:"Abort a build"`
-=======
-	TriggerJob TriggerJobCommand `command:"trigger-job"   alias:"tj" description:"Start a job in a pipeline"`
 
-	Builds BuildsCommand `command:"builds" alias:"bs" description:"List builds data"`
->>>>>>> 218b40e6
+	TriggerJob TriggerJobCommand `command:"trigger-job" alias:"tj" description:"Start a job in a pipeline"`
 
 	Volumes VolumesCommand `command:"volumes" alias:"vs" description:"List the active volumes"`
 	Workers WorkersCommand `command:"workers" alias:"ws" description:"List the registered workers"`
