--- conflicted
+++ resolved
@@ -68,7 +68,6 @@
   }{job-build-log-retention-builds}
 
   \define-attribute{minimum_succeeded_builds: number}{
-<<<<<<< HEAD
     \italic{Optional.} Keep a minimum number of successful build logs that
     would normally be reaped. Requires \reference{job-build-log-retention-builds}
     to be set to an integer higher than 0 in order to work. For example, if
@@ -78,22 +77,14 @@
     where f means failed and s means succeeded, then builds 2
     and 3 will be reaped, because it retains 5 build logs, and at least 1
     succeeded build log. Default is 0.
-=======
-    \italic{Optional.} Keep logs for at least N successful builds.
->>>>>>> ecb2bfdf
   }{job-build-log-retention-minimum-succeeded-builds}
 
   Builds which are not retained by one of the above configurations will have
   their logs reaped.
 
   The following example will keep logs for any builds that have completed in
-<<<<<<< HEAD
   the last 2 days, while also keeping the last 1000 builds and at least 1
   succeeded build.
-=======
-  the last 2 days, while also keeping the last 1000 builds, with at least one
-  successful build.
->>>>>>> ecb2bfdf
 
   \codeblock{yaml}{{{
   jobs:
